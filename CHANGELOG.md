# Release Notes

All notable changes to this project will be documented in this file.

<<<<<<< HEAD
## [1.27.0] – 2021-12-01

### New
 
- Function [`abi.encode_initial_data`](./docs/reference/types-and-methods/mod_abi.md#encode_initial_data) which
  encodes initial account data with initial values for the contract's static variables and owner's public key. 
  This function is analogue of `tvm.buildDataInit` function in Solidity.

### Fixed

- Subscription for Counterparties failed with 'Unknown type "CounterpartieFilter"' error. 
=======
## [1.26.1] – 2021-12-01

### Fixed
- Fixed building and warning.
>>>>>>> 1bf9567f

## [1.26.0] – 2021-11-25

### New
- **Debot module**:
    - Аdded `allow_no_signature` parameter to `decode_and_fix_ext_msg()` and 
      `onerror_id` return value to `prepare_ext_in_message()` inner functions used in TS4.
    - Added support for async external calls.
    - `Query` interface extended with `waitForCollection` and `query` methods. `waitForCollection` allows to wait
     for completion of async external calls.
    - Added support for DeBots with ABI 2.2.
- Function [`proofs.proof_message_data`](./docs/reference/types-and-methods/mod_proofs.md#proof_message_data) which proves message data, retrieved 
  from Graphql API.

## [1.25.0] – 2021-11-08

### New
- New module [`proofs`](./docs/mod_proofs.md) is introduced!  
- Functions [`proofs.proof_block_data`](./docs/mod_proofs.md#proof_block_data) and [`proofs.proof_transaction_data`](./docs/mod_proofs.md#proof_transaction_data) 
  which prove block data, retrieved from Graphql API. 
  
  These are the first functions from proofs series :) Wait for others(`proof_account_data`, `proof_message_data`) in the next releases. 

  Read about them more in the [documentation](./docs/mod_proofs.md#proof_block_data). 

- [`abi.decode_boc`](./docs/mod_abi.md#decode_boc) function to decode custom BOC data into JSON parameters.
- `Ref(<ParamType>)` type was added to ABI.   
  Solidity functions use ABI types for builder encoding. The simplest way to decode such a BOC is to use ABI decoding. ABI has it own rules for fields layout in cells so manually encoded BOC can not be described in terms of ABI rules. To solve this problem we introduce a new ABI type `Ref(<ParamType>)` which allows to store `ParamType` ABI parameter in cell reference and, thus, decode manually encoded BOCs. This type is available only in `decode_boc` function and will not be available in ABI messages encoding until it is included into some ABI revision.

## [1.24.0] – 2021-10-18

### New
- `boc.get_boc_depth` function to get depth of the provided boc.
- `boc.decode_tvc` function returns additional fields `code_hash`, `code_depth`, `data_hash`, `data_depth` and `compiler_version`

- **Debot module**:
    - added `parse` function to Json interface.

## [1.23.0] – 2021-10-05

### New
- `boc.get_code_salt` and `boc.set_code_salt` functions for contract code salt management.
- `boc.encode_tvc` and `boc.decode_tvc` functions for TVC image encoding and decoding
- `boc.get_compiler_version` function extracting compiler version from contract code
- `abi.update_initial_data` and `abi.decode_initial_data` function for pre-deployment contract data management

## [1.22.0] – 2021-09-20

### New
- ABI v2.2 with fixed message body layout supported. [See the specification](https://github.com/tonlabs/ton-labs-abi/blob/master/docs/ABI_2.2_spec.md).

  Now, for contracts with ABI version < 2.2  compact layout will still be used for compatibility, for contracts with ABI version 2.2 and more - fixed layout will be used.  
**Please, make sure that you updated the ABI if you recompiled your contract with 2.2 ABI, or you may get an inconsistent contract behaviour**.
- **Debot module**:
    - added `getEncryptionBoxInfo`, `getSigningBoxInfo` functions to Sdk interface.
    - implemented Query DeBot interface in DEngine.

## [1.21.5] – 2021-09-13

### Fixed
- `abi.encode_message` and `processing.process_message` created invalid deploy message in case of
`Signer::None` was used, and contract could not be deployed.

## [1.21.4] – 2021-09-08

### New
- Support MacOS aarch64 target

## [1.21.3] – 2021-09-02

### New
- Information about used endpoint is added to subscription errors.
- Graphql response error codes 500-599 are treated as retriable network errors

## [1.21.2] – 2021-08-25

### Fixed
- Updated crypto libraries in order to fix building.

## [1.21.1] – 2021-08-24

### Fixed
- http errors were not processed as network errors and didn't lead to endpoint reconnect and request retry

## [1.21.0] – 2021-08-18

### New
- `crypto.create_encryption_box` function for creating SDK-defined encryption boxes. First supported 
algorithm - AES with CBC mode.
- **Debot module**:
    - Аdded public `prepare_ext_in_message` function.

### Fixed
- `tvm.run_executor` did not work when SDK is configured to use TONOS SE, because of incomplete default
blockchain configuration. Now mainnet config from key block 10660619 (last key block at the moment of fix)
is used as default.

## [1.20.1] – 2021-07-30

### New
- Added support of contract error messages. Error messages (for example, require(...) in Solidity) are now parsed by SDK
  and returned in error message. New field `contract_error` was added to error's `data`. 

### Fixed
- Fixed problem with WASM binaries (https://github.com/tonlabs/ton-labs-types/pull/42)

## [1.20.0] – 2021-07-16

### New
- ABI version `2.1` supported.  
  **Attention!**
  If you work with contracts, that contain String parameters, then during migration from ABI 2.0 to 2.1 you will need to remove all String type conversions to bytes and back and pass string to your contract as is.  
  
- Now all requests to GraphQL are limited with timeout to react on unexpected server unavailability.
Existing timeouts in waiting functions keep the same behaviour. All other requests timeout now can 
be set with `net.query_timeout` config parameter. Its default value is 60000 ms
- **Debot module**:
    - added `encrypt`, `decrypt` functions to Sdk interface which accept encryption box handles.

### Fixed
- Deployment with empty signer in cases of public key set in TVC or deploy set.

## [1.19.0] – 2021-07-07

### New
- `get_address_type` function in `utils` module, which validates address and returns its type. See the documentation.
- `decode_account_data` function in `abi` module that converts account data BOC into JSON representation according to ABI 2.1. See the documentation.
- Diagnostic fields `filter` and `timestamp` added to `wait_for_collection` error
- `main.ton.dev` and `net.ton.dev` endpoints that will be deprecated on 12.07.21 are now replaced with [proper endpoints list](https://docs.ton.dev/86757ecb2/p/85c869-networks), if they were specified in network `endpoints` config 

### Fixed
- Search of the first master blocks during the network start period was fixed in blocks and transactions iterators

## [1.18.0] – 2021-06-26

### New
- Iterators in `net` module: robust way to iterate blockchain items (blocks, transactions) 
  in specified range. See documentation for `create_block_iterator` , `create_transaction_iterator`, 
  `resume_block_iterator`, `resume_transaction_iterator`, `iterator_next`, `iterator_remove` 
  functions.
- Library adds `http://` protocol to endpoints `localhost`, `127.0.0.1`, `0.0.0.0` if protocol 
  isn't specified in config.
- **Debot module**:
    - added tests for Json interface.

## [1.17.0] – 2021-06-21

### New
- Added support of external encryption boxes. [See the documentation](docs/mod_crypto.md#register_encryption_box)
- **Debot module**:
    - Dengine waits for completion of all transactions in a chain initiated by debot's onchain call.

## [1.16.1] – 2021-06-16

### New
- `timeout` option to `query_transaction_tree` – timeout used to limit waiting time for the next 
  message and transaction in the transaction tree.
  
### Improved
- Improved error messages regarding ABI and JSON interface. SDK now shows additional tips for the user in cases of 
  errors.

### Fixed
- Warnings in Rust 1.52+. Little fixes in the documentation.
- `total_output` field in fees was always 0.
- `query_transaction_tree` didn't wait for messages.

## [1.16.0] – 2021-05-25

### New
- `query_transaction_tree` function that returns messages and transactions tree produced 
  by the specified message was added to `net` module. [See the documentation](docs/mod_net.md#query_transaction_tree)

### Fixed
- `AbiData.key` type changed to u32.
- attempt to use `orderBy` instead of `order` in `query_collection` will raise error.

## [1.15.0] – 2021-05-18

### New
- Sync latency detection increases connection reliability. Library will change the current endpoint 
  when it detects data sync latency on it.
  
- Configuration parameters: `latency_detection_interval`, 
  `max_latency`. See client documentation for details. 

- **Debot module**:
    - signing messages with signing box handles returned from debots.
    - return any sdk errors to debot in case of external calls.
    - defining signing box handle used to sign message in approve callback.

## [1.14.1] – 2021-04-29

### Fixed
- Fixed building under Rust versions older than 1.51.

## [1.14.0] – 2021-04-28

### New
- **Debot module**:
    - implementation of Network DeBot interface in DEngine.
    - implementation of `signHash` function in Sdk interface.

### Fixed
- **Debot module**:
    - fixed bug in Json interface with supporting nested structures and arrays of structures.
    - fixed bug in Json interface with keys containing hyphens.

## [1.13.0] – 2021-04-23

### New
- [`net.query_counterparties`](docs/mod_net.md#query_counterparties) - allows to query and paginate through the list of accounts that the specified account 
 has interacted with, sorted by the time of the last internal message between accounts.   
  Subscription to counterparties collection is available via `net.subscribe_collection` function.

- Blockchain interaction reliability improvement (broadcast): library sends external inbound messages simultaneously 
  to the N randomly chosen endpoints. If all N endpoints failed to responce then library repeats 
  sending to another random N endpoints (except the failed one). 
  If all the available endpoints fail to respond then library throws error.
  The N parameter is taken from `config.network.sending_endpoint_count` (default is 2).

- Blockchain interaction reliability improvement (bad delivery list): library tracks endpoints 
  with bad message delivery (expired messages). These endpoints have lower priority when library chooses endpoints 
  to send message.
  
- **Debot module**:
    - Implementation of `Json` DeBot interface in DEngine.

### Fixed
- `BuilderOp::Integer.size` type has changed from `u8` to `u32`.  
- **Debot Module**:
    - `Sdk` interface function `getAccountsDataByHash` didn't find accounts by `code_hash` with leading zero.

## [1.12.0] – 2021-04-01

### New
- [`utils.compress_zstd`](docs/mod_utils.md#compress_zstd) compresses data using Facebook's Zstandard algorithm.
- [`utils.decompress_zstd`](docs/mod_utils.md#decompress_zstd) decompresses data using Facebook's Zstandard algorithm.
- **Debot module**:
    - `init` function that creates an instance of DeBot and returns DeBot metadata.
    - Dengine fetches metadata form DeBot by calling 2 mandatory functions: `getRequiredInterfaces` and `getDebotInfo`. This data is returned by `fetch` and `init` functions.
    - `approve` DeBot Browser callback which is called by DEngine to request permission for DeBot activities.

### Changed
- **Debot Module**:
    - [breaking] `fetch` function does't create an instance of debot. It returns DeBot metadata (`DebotInfo`).
    - [breaking] `start` function does't create an instance of debot. It accepts DeBot handle created in `init` function.

## [1.11.2] – 2021-03-19

### Refactor
- Some internal refactor due to `ton-block` changes

## [1.11.1] – 2021-03-15

### New
- Giver address in tests is calculated from secret key. Default values are provided for TON OS SE giver

## [1.11.0] – 2021-03-05

### New
- [`utils.calc_storage_fee`](docs/mod_utils.md#calc_storage_fee) function to calculate account storage fee over a some time period.
- **Debot Module**:
    - Added unstable functions to `Sdk` interface: `getAccountsDataByHash`

## [1.10.0] – 2021-03-04

### New
- Add optional field `src_address` to [`ParamsOfEncodeInternalMessage`](docs/mod_abi.md#encode_internal_message).
- Field `abi` in [`ParamsOfEncodeInternalMessage`](docs/mod_abi.md#encode_internal_message) is optional and can be `None` if `call_set` and `deploy_set` are  `None`.
- [`boc.encode_boc`](docs/mod_boc.md#encode_boc) function provides ability to build and serialize any custom tree of cells.
  Application can use several base Builder serialization primitives like integers, bitstrings
  and nested cells.
- [`boc.get_blockchain_config`](docs/mod_boc.md#get_blockchain_config) function can extract blockchain configuration from key block and also
from zerostate.
- [`tvm` module](docs/mod_tvm.md) functions download current blockchain configuration if `net` is initialized with
DApp Server endpoints. Otherwise [default configuration](https://github.com/tonlabs/ton-executor/blob/11f46c416ebf1f145eacfb996587891a0a3cb940/src/blockchain_config.rs#L214) is used.
- **Debot Module**:
    - Support for debot invoking in Debot Engine. `send` browser callback is used not only for interface calls but to invoke debots.
    - `start` and `fetch` functions returns debot ABI.
    - Added new built-in interface `Hex` which implements hexadecimal encoding and decoding.
    - Added unstable functions to `Sdk` interface: naclBox, naclBoxOpen, naclKeypairFromSecret, getAccountCodeHash.

### Changed
- Both `call_set` and `deploy_set` in [`ParamsOfEncodeInternalMessage`](docs/mod_abi.md#encode_internal_message) can be omitted. In this case `encode_internal_message` generates internal message with empty body.
- **Debot Module**:
    - `send` function accepts one argument - serialized internal message as string encoded into base64.
### Documentation
- [Debot browser app object](docs/mod_debot.md#AppDebotBrowser) and [signing box app object](docs/mod_crypto.md#appsigningbox) descriptions added
- functions-helpers for enum type variable creation for [Signer](docs/mod_abi.md#signer), [Abi](docs/mod_abi.md#abi), [ParamsOfAppDebotBrowser](mod_debot.md#paramsofappdebotbrowser)

### Fixed
-  doc generator: app object interface description, constructor functions-helpers for enum type variable creation, added new line in the end if api.json
- library libsecp256k1 upgraded to fix https://rustsec.org/advisories/RUSTSEC-2019-0027

## 1.9.0 Feb 19, 2021

### New
- `tuple_list_as_array` parameter in `tvm.run_get` function which controls lists representation.
Default is stack-like based on nested tuples. If set to `true` then returned lists are encoded as plain arrays.  Use this option if you receive this error on Web: "Runtime error. Unreachable code should not be executed..."
This reduces stack size requirements for long lists.
- `function_name` field of `CallSet` structure can be the name or **id (as string in hex starting with 0x)** of the called function.
- Fields `config_servers`, `query_url`, `account_address`, `gas_used` added into specific errors' `ClientError.data` object.

### Fixed
- Binaries download links are now under https protocol
- If you receive this error on Web: "Runtime error. Unreachable code should not be executed..." in `run_get`, use the new parameter `tuple_list_as_array = true`. [See the documentation](docs/mod_tvm.md#run_get). This may happen, for example, when elector contract contains too many participants

## 1.8.0 Feb 11, 2021

### New
- **Debot Module**:
    - Added new built-in interface `Msg` which allows to send external message to blockchain and sign it with supplied keypair.

### Fixed
- `crypto.hdkey_public_from_xprv` used compressed 33-byte form instead of normal 32-byte.

## 1.7.0 Feb 9, 2021

### New
- BOC cache management functions were introduced:
  - `boc.cache_set`,
  - `boc.cache_get`
  - `boc.cache_unpin`
- Now functions that take boc as a parameter can also take a reference to boc cash instead so that it deсreases the number of boc serialization
and deserializations which drastically improves performance of `run_tvm` and `run_executor` expecially in case of numerous calls on the same data.
- `boc_cache` parameter in `tvm.run_tvm` and `tvm.run_executor` functions to save resulting messages and account BOCs into cache.
- `return_updated_account` flag parameter introduced in `tvm.run_tvm` and `tvm.run_executor` functions to return updated account state. Important: by default this flag is `false` and account data is not returned.
- `abi.encode_internal_message` function to encode an internal ABI-compatible message.
- **Debot Module**:
    - Support for get-methods and external calls in debots.
    Debots can send external inbound messages to destination contracts (signed - for external calls and unsigned - for get-methods) using native language syntax without actions.
    - Built-in debot interfaces (interfaces implemented by DEngine).
    Added two built-in interfaces: base64 and Sdk.
    - Added `DebotInterfaceExecutor` to automatically route messages to destination interfaces.
    - Debot's `fetch` function is optional now. New debots can implement only `start` function.

## 1.6.3 Feb 4, 2021
### Fixed
- Expired message wasn't retried if local execution succeeded.

## 1.6.2 Feb 3, 2021
### Added
- `ResponseHandler` type description into `modules.md`.

### Fixed
- `net.batch_query` parameters serialization did't match to docs.
- Module description in docs generator contains `null` instead of summary.
- Function result section header hadn't the line separator before.

## 1.6.0 Jan 29, 2021
### New
- `nacl_sign_detached_verify` function to verify detached signature.
- `aggregate_collection` function as a wrapper for GraphQL aggregation queries.
- `batch_query` function performs multiple queries per single fetch.
- Active endpoint invalidation in case of network error occurring.
- `network.network_retries_count` config parameter is deprecated. `network.max_reconnect_timeout` is introduced that allows to specify maximum network resolving timeout. Default value is 2 min.
- `initial_pubkey` field in `DeploySet` to specify public key instead of one from TVC file or provided by signer.
- Support for debot interfaces:
  - `send` Browser Callback to send messages with interface calls to Browser.
  - new variant `ParamsOfAppDebotBrowser::Send`.
  - `send` API function to send messages from Browser to Debot.
  - `run_output.rs` - internal structure RunOutput to filter messages generated by debot to 4 categories: interface calls, external calls, get-method calls and invoke calls.

### Fixed
- Device time synchronization is checked only in `send_message`. Data querying does not require proper time now

## 1.5.2 Dec 30, 2020

### Fixed
- `net` module functions waits for `net.resume` call instead of returning error if called while the module is suspended

### Documentation
- How to work with `Application Objects` [specification](docs/app_objects.md) added

## 1.5.1 Dec 28, 2020

### Fixed
- Updated the dependence on `ton-labs-abi`

## 1.5.0 Dec 25, 2020

### New
- `reconnect_timeout` parameter in `NetworkConfig`.
- `endpoints` parameter in `NetworkConfig`. It contains the list of available server addresses to connect.
SDK will use one them with the least connect time. `server_address` parameter is still supported but
`endpoints` is prevailing.
- `net.fetch_endpoints` function to receive available endpoints from server.
- `net.set_endpoints` function to set endpoints list for using on next reconnect.
- `ErrorCode` type in each module spec in `api.json`.

### Fixed
- send `GQL_TERMINATE_CONNECTION` and close websocket on leaving ws loop.

## 1.4.0 Dec 18, 2020

### New
- GraphQL optimization: use single web socket to serve all subscriptions.
- Support for the `keep-alive` messages from the GraphQL server.
- `tonclient-core-version` http header.
- `net.find_last_shard_block` function returning account shard last block ID.
- `boc.get_code_from_tvc` function extracting contract code from TVC image.
- **Debot Module:**
  - Add new variant `ParamsOfAppDebotBrowser::SwitchCompleted` to notify browser when all context actions are shown.
  - Added new 3 engine routines for crypto operations and 1 routine for querying account state (balance, state type, code, data) that can be used in debots.

### Fixed

- **Debot Module:**
  - Invoked debot terminated correctly after error occurred during
execution of one of its actions. Initial prev_state of invoked debot
changed to STATE_EXIT.
  - Fixed double jumping to current context in invoker debot after
returning control to it from invoked debot.
  - Fixed conversation of exception codes thrown by debots to their user-friendly description.

## 1.3.0 Dec 8, 2020

### Featured
- `net.query` method . Performs custom graphql query that can be copied directly from the playground.
- `net.suspend` and `net.resume` methods for disabling and enabling network activity. One of the possible use-cases is to manage subscriptions when a mobile application is brought to the background and into the foreground again.
- Smart summary and description doc separation.
- ts-generator includes doc comments in JSDoc format.

## 1.2.0 Nov 26, 2020

### Featured
- **UNSTABLE API. This API is experimental. It can be changed in the next releases**.
`debot` module was added with debot engine functions, such as : `start`, `fetch`, `execute`, `remove`. See the `debot` module documentation for more info.
Check our tests for code examples.

- External signing was supported for message encoding: `SigningBox` type for `Signer` enum was supported.
  Now it is possible to sign messages with externally implemented signing box interface without private key disclosure to the library. Can be used in case of signing via HSM API or via cold wallet - when there is no access to the private key.

  It is also possible to create a Signing Box instance inside SDK - from a key pair passed into the library with `get_signing_box` method. It can be used for some test cases. Also it increases security - you need to pass your keys one time only.

  Check the `crypto` module documentation for `SigningBoxHandle` type and  `register_signing_box`, `get_signing_box`, `signing_box_get_public_key`, `signing_box_sign`.
  Check our tests for code examples.

### Fixed
- panic after `tc_destroy_context` call. Now all contexts use global async runtime
- field `mnemonic_hdkey_compliant` was removed from `CryptoConfig` (unused by the library)
- original and resolved errors are swapped in result. Now `error.code` contains original error code

## 1.1.2 Nov 15, 2020
### Fixed
- `wasm` feature has been fixed
- `crypto.factorize` doesn't panic on invalid challenge
- `client.get_api_reference` returns proper version
- ABI JSON with explicit function ID is parsed properly

## 1.1.1 Nov 11, 2020
### Fixed
- Compatible with older rust version change api type derivation with `vec![]`
instead of prev `[].into()`

## 1.1.0 Nov 3, 2020

### New
- ChaCha20 encryption support `crypto.chacha20`.
- `boc.parse_shardstate` function for shardstates parsing.
- `boc.get_boc_hash` function for calculating BOC root hash
- `client.build_info` fully defined and documented.
- `processing.wait_for_transaction` and `processing.process_message` functions execute contract
locally in case if transaction waiting fails in order to resolve the contract execution error
- `run_executor`, `run_tvm` now return `exit_arg` in case of TVM errors.
- Create the `build_info.json` on the build stage.
- `Abi::Contract` variant as an alias to deprecated `Abi::Serialized`
- `Abi::Json` variant to specify an ABI as a raw JSON string.
- `api.json` now contains details about numeric types: Number and BigInt are now
have new fields `number_type` and `number_size`.
- `api.json` ref type names are fully qualified now in form of `module.type`,
for example `abi.Signer`.

### Fixed
- TS generator fix some field names that is an invalid JS identifiers.
- Use `install_name_tool` to fix loading library paths at `libton_client.dylib`.
- `api.json` is reduced, so it can't contains tuple types, only structs.
All types are exactly match to JSON.
- `out_of_sync_threshold` config parameter is `u32`

### Unstable
- `tc_request_ptr` function to use pointers `void*` instead of request_id `u32`.
This feature is **UNSTABLE** yet.

## 1.0.0 Oct 27, 2020

### Differences between Core SDK v0 and v1

- All api functions are defined in mod.rs of appropriate modules
- Function names are the same as API function names: `module.function_name`
- Parameters naming:
    - In snake case
    - Base64 suffix is removed from parameter names. For example, `bocBase64` is changed to `boc`
- Parsed boc replaced with unparsed boc in all function input parameters
- All functions take byte arrays  in a defined encoding:
    - `base64` - encoding used for byte arrays of variable length: text, images, etc.
    - `hex-lower-case` - encoding used to encode fixed length bit sequences: hashes, keys, salt, etc.
- `contracts` module is splitted into 5 modules:
    - `tvm` - embedded TVM execution functions
    - `boc` - raw cell and BOC manipulation functions
    - `abi` - abi-compatible messages creation and parsing functions
    - `processing` - blockchain interaction functions
    - `utils` - has only `convert_address` ATM, later will be used for some useful stuff
- `query` module is renamed to `net`
- new `client` module with functions `version`, `api_reference`
- All the environment functions (fetch, websocket, spawn, now, etc.) were abstracted behind a separate environment layer crate `ClientEnv`. The standard core env layer implementation is in `std_client_env` . Later (in 1.1 release) `web_client_env` implementation for Web will be added.
- Error codes are distributed across the modules the following way: `client` - 0..99, `crypto` - 100..199, `boc` - 200..299,  `abi`  - 300..399, `tvm` - 400..499, `processing` - 500..599, `net` - 600..699
- Error descriptions related to a module are described in error.rs file in the module's folder
- `decode_message`, `process_message`, `wait_for_transaction`, `run_tvm`, `run_executor`, etc.  (all the functions that return decoded messages) now returns int*/uint* data as a string which can be either decimal or 0x-prefixed hex string. Hex representation can be in any register and have any number of leading zeroes.

### Featured

- All the functions are asynchronous
- All the functions that can be called via JSON-api are public, so that they can be used directly without JSON-api.
- Inline documentation and api reference added.
- [breaking] `interops.rs`, `tonclient.h`. `create_context` now takes `config` parameter - context creation and setup happen at the same time. Config structure has been changed.
- [breaking] `crypto module.` default values for mnemonic-related functions have been changed:

    dictionary is 1, for word count is 12,  derivation path is 'm/44'/396'/0'/0/0

- [breaking] **crypto module.** removed `word_count` parameter from `words` function
- [breaking] **crypto module.** `compliant` parameter is removed from functions `mnemonic_derive_sign_keys`, `hdkey_xprv_derive_path`, `hdkey_xprv_derive`,
- [new] **boc module.** Functions `parse_block`, `parse_account`, `parse_message`, `parse_transaction` that parse bocs to JSONs are introduced.
- [breaking] **net module.** Functions `query` , `wait.for`, `subscribe`  are renamed to `query_collection`, `wait_for_collection`, `subscribe_collection`

    `table` parameter is renamed to `collection`. `filter` parameter is now optional and of `json` type (passed as json object instead of `string`)

- [breaking] **net module**. Function `get.next` is removed.
- [breaking] **net module.**`subscribe_collection` now uses callback to return data.
- [breaking] **abi module**. `decode_message` introduced instead of `decode_unknown_run`, `decode_run_output`
- [breaking] **abi module**. `encode_message` introduced instead of `encode_unsigned_deploy_message`, `encode_unsigned_run_message`, `run.encode_message`, `deploy.encode_message`
- [breaking] **abi module**. `signer: Signer` parameter used instead of `key_pair: KeyPair` , which can be of `None` (unsigned message will be produced), `External` (data to be signed +unsigned message), `Keys` (signed message will be produced), `SigningBox` (message will be signed using a provided interface - will be supported in coming releases)
- [breaking] **processing module.** `process_message`  introduced instead of `deploy` and `run`**.** Parameter set was drastically changed.
- [breaking] **processing module.** `process_message`   - now, if the contract was already deployed, deploy fails with an exception of double constructor call.
- [new] **processing module.** `process_message` - any function can be called at deploy, not only constructor, also there can be no function call.
- [new] **processing module.** `process_message` now can optionally use callback to monitor message processing (creation, sending, shard block fetching, transaction receiving).
- [fixed] **processing module.** `process_message` - deploy can be performed without a key pair
- [breaking] **tvm module.** `run_local` is divided into 2 functions `run_tvm` and `run_executor`.
- [new] **tvm module.** `run_tvm` function - performs contract code execution on tvm (part of compute phase). Helps to run contract methods without ACCEPT.  Returns account state with updated data, list of external messages and (optional, for ABI contracts only) list of messages decoded data.
- [new] **tvm module.** `run_executor` function - performs full contract code execution on Transaction Executor (part of collator protocol that performs all phases and checks and - as a successful result - forms a transaction) Returns updated account state,  parsed transaction, list of parsed messages with optional decoded message bodies.
- [breaking] **tvm module**. `run_get` does not download account boc from the network anymore, but takes account boc as a parameter.

## 0.26.0 Aug 15, 2020
### New
- `config.get_api_reference` api function (pre release).
- `ton_sdk_cli` cli tool (pre release).
- full local run functions use `LocalRunContext` to exactly reproduce all transaction parameters and
produce the same result as node

## 0.25.4 Aug 5, 2020
### Fixed
- `waitForTransaction` didn't use prev_alt_ref for block walking

## 0.25.3 Jul 30, 2020
### New
- All methods that require contract's code/data can use field `boc`
  in account document to extract code and data
  (instead of `code` and `data` fields).
- Optional `bocBase64` parameter of method `tvm.get` that can be used
  instead of `codeBase64` and `dataBase64`.

## 0.25.2 Jul 29, 2020
### New
- `error.data` object extended with fields `address`, `function_name`, `account_balance`,
`account_address`, `query_url`, `config_server` for appropriate errors

## 0.25.0 Jul 8, 2020
### New
- supports for core context in all platforms
- local run functions return updated contract state when running with `full_run = true`
- time sync check while initializing
- parallel requests on different contexts don't block each other. Requests on the same context
remain sequential
- new transaction wait mechanism. All account's shard blocks are checked for transaction to
guarantee message expiration
- `contracts.wait.transaction` function for awaiting previously sent message processing
- `contracts.send.message` returns message processing state for `contracts.wait.transaction` function
- `contracts.find.shard` function for account shard matching
- added logging on warning messages

## May 28, 2020
### New
- error resolving by local message processing
- `contracts.resolve.error` function for manual error resolving call
- `contracts.process.transaction` function processing transaction to check errors and get output
- `contracts.run.local` and `contracts.run.local` functions now have `fullRun` flag to emulate
node transaction processing and calculate fees
- `tonsdk` command line tool.
- `ton_client` function `get_method_names`.

## May 22, 2020
#### Fix
- TON mnemonic functions didn't check validity of the seed phrase.

## May 19, 2020
### ton-client-web 0.23.1
#### New
- Platform builder generates ready to use `index.js` for web clients (instead of install script of `ton-client-web-js` binding)

## May 17, 2020
### New
- `tvm.get` now can fetch account data if it is not provided

## May 14, 2020
### New
- Message processing functions added
- Run get methods function added
- `ed25519-dalek` version updated to `1.0.0-pre.3`
- SDK is fully open sourced since open repo `ton-labs-executor` used

### Fixed
- Panic in fee calculation under WASM
- `reqwest` crate version synced in all projects
- Memory leaking in Node JS<|MERGE_RESOLUTION|>--- conflicted
+++ resolved
@@ -2,24 +2,20 @@
 
 All notable changes to this project will be documented in this file.
 
-<<<<<<< HEAD
-## [1.27.0] – 2021-12-01
-
-### New
- 
+## [1.27.0] – 2021-12-03
+
+### New
 - Function [`abi.encode_initial_data`](./docs/reference/types-and-methods/mod_abi.md#encode_initial_data) which
   encodes initial account data with initial values for the contract's static variables and owner's public key. 
   This function is analogue of `tvm.buildDataInit` function in Solidity.
 
 ### Fixed
-
 - Subscription for Counterparties failed with 'Unknown type "CounterpartieFilter"' error. 
-=======
+
 ## [1.26.1] – 2021-12-01
 
 ### Fixed
 - Fixed building and warning.
->>>>>>> 1bf9567f
 
 ## [1.26.0] – 2021-11-25
 
