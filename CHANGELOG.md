--- conflicted
+++ resolved
@@ -7,24 +7,20 @@
 ### New
 - [`utils.compress_zstd`](docs/mod_utils.md#compress_zstd) compresses data using Facebook's Zstandard algorithm.
 - [`utils.decompress_zstd`](docs/mod_utils.md#decompress_zstd) decompresses data using Facebook's Zstandard algorithm.
-
-<<<<<<< HEAD
-### Changed
-- **Debot Module**:
-    - [breaking] `fetch` function does't create an instance of debot. It returns DeBot metadata (`DebotInfo`).
-    - [breaking] `start` function does't create an instance of debot. It accepts DeBot handle created in `init` function.
-
-### New
 - **Debot module**:
     - `init` function that creates an instance of DeBot and returns DeBot metadata.
     - Dengine fetches metadata form DeBot by calling 2 mandatory functions: `getRequiredInterfaces` and `getDebotInfo`. This data is returned by `fetch` and `init` functions.
-=======
+
+### Changed
+- **Debot Module**:
+    - [breaking] `fetch` function does't create an instance of debot. It returns DeBot metadata (`DebotInfo`).
+    - [breaking] `start` function does't create an instance of debot. It accepts DeBot handle created in `init` function.
+
 ## [1.11.2] – 2021-03-19
 
 ### Refactor
 - Some internal refactor due to `ton-block` changes
 
->>>>>>> 156832da
 ## [1.11.1] – 2021-03-15
 
 ### New
