# Release Notes

All notable changes to this project will be documented in this file.

## [1.41.0] – 2023-01-18

### New

- `message_id` and `message_dst` fields are added to all `ProcessingEvent` variants
<<<<<<< HEAD
- signature ID and `CapSignatureWithId` capability is supported
- `net.get_signature_id` function
- `abi.get_signature_data` function ouput parameter `hash` is renamed to `unsigned`
=======
- Changed type of the `dictionary` parameter or mnemonic crypto functions and crypto config.
  Now it uses `MnemonicDictionary` enum type instead of `number`. `MnemonicDictionary` numeric 
  constants are compatible with previous values. 
>>>>>>> 048f7c6b

## [1.40.0] – 2023-01-11

### New

- `abi.get_signature_data` function that returns signature from message and hash to verify the signature

### Improvement

- local endpoints with port specified are expanded with `http` protocol instead of `https` (e.g.
`localhost:8033` in expanded to `http://localhost:8033/graphql`)

## [1.39.0] – 2022-12-07

### Improvement

- Resolved endpoints are cached for 10 minutes so subsequent messages sent will not require
additional server request

- Queries are retried in case of network errors when websocket connection is used

- `WaitForTimeout` error code (607) is returned in case of `wait_for_transaction` function was 
successfully executed but expected data did not appeared during the specified timeout

- `timeout` parameter in `net.query_transaction_tree` behaviour changed. Now value 0 indicates that
no time limit should be used and function will wait for all transactions execution

### New

- `transaction_max_count` parameter in `net.query_transaction_tree` which controls the count of
transaction to be awaited and returned

- `data_layout` and `function_name` parameters in `abi.decode_message` and `abi.decode_message_body` 
that can be used to decode responsible function output and optimize message decoding by strict layout check

### Fixed

- `abi.encode_initial_data` function properly creates data in case of public key omitted.
  Now `abi.encode_initial_data` call without initial data values and public key creates
  the same data as compiled tvc

- Graphql error messages with HTTP response 400 was skipped (was not propagated to
  the SDK client application).

- Several misspelling.

- Message processing freeze in case of large amount of messages parallel processing using Websocket
connection

- Websocket interaction thread panic

- **Debot module**:
    - fill hash argument in `SDK.signHash` method with leading zeroes up to 32 bytes.

## [1.38.1] – 2022-11-10

### Improvement

- Additional info query is removed from `send_message` to minimize API usage

### Fixed

- Error code `Unauthorized` is returned from all network functions in case of authentication failure
- Server connection attempt is not retried in case of authentication failure

### New

## [1.38.0] – 2022-10-06

### New

- **Debot module**:
    - ABI specification v2.3 is supported in DEngine.
    - Supported flags `OVERRIDE_TS`, `OVERRIDE_EXPT`, `ASYNC_CALL` for external messages in DEngine.

### Improvement

- Support cookies in net module for std mode (not wasm)
- Remove network aliases (main, dev, main.ton.dev, net.ton.dev)
- No balancing logic in case of 1 endpoint + removed the check of REMP support on backend during
  client initialization.
  These changes will make client initialization faster -> CLI tools that use SDK will work faster,
  web pages will load initial data faster.
- Changed 401 error message to response message from API
- Tests improvements: cryptobox tests made stable

## [1.37.2] – 2022-08-10

### New

- `crypto.encryption_box_get_info` returns nacl box public key in `info.public` field.
- Gosh instruction are supported in local VM and executor:
    - execute_diff
    - execute_diff_patch_not_quiet
    - execute_zip
    - execute_unzip
    - execute_diff_zip
    - execute_diff_patch_zip_not_quiet
    - execute_diff_patch_quiet
    - execute_diff_patch_zip_quiet
    - execute_diff_patch_binary_not_quiet
    - execute_diff_patch_binary_zip_not_quiet
    - execute_diff_patch_binary_quiet
    - execute_diff_patch_binary_zip_quiet

### Improvement

- `create_crypto_box` optimisation.
  When a user creates a crypto box, library encrypts provided secret information using provided
  password and salt.
  When library encrypts the secret, it calculates encryption key from password and salt
  using `scrypt` function which takes a lot of CPU time (about 1 second).
  So when a user creates many crypto boxes using the same password and salt,
  it takes a lot of time (about 12 seconds for 10 crypto boxes).
  With the optimisations introduced in this version the library stores the
  pair (password+salt => encryption key) in internal cache for approximately 2 seconds.
  So when a user creates many crypto boxes at a time using the same password and salt,
  library uses cached information to skip heavy calculations. As a result now it takes only
  a second to create 10 crypto boxes.

### Fixed

- Some enum types were not properly presented in api.json (some types that use serde(content="
  value"))

## [1.37.1] – 2022-08-03

### Fixed

- Pinned BOC cache now has reference counter for each pin in BOC. BOC can be pinned several times
  with the same pin. BOC is removed from cache after all references for all pins are unpinned with
  `cache_unpin` function calls.
- Fixed error resolving in case when account state was modified after message expiration time. Now
  appropriate error text is added to error message instead of executor internal error

## [1.37.0] – 2022-07-28

### New

- client sends `config.network.access_key` as `Authorization: Basic ...`
  or `Authorization: Bearer ...` header depending on the value passed:
  if value is in hex, then it is processed as project secret (basic), if in base64 - then as JWT
  token (bearer).
- client accepts endpoints with `/graphql` suffixes specified in config.

### Fixed

- Updated zstd in order to fix building.

## [1.36.1] – 2022-07-18

### Improvement

- Time synchronization check between device and server improved:  calculation of time-diff
  with server is moved from batched query to send_message function and therefore now query
  execution time does not affect this time diff.

## [1.36.0] – 2022-07-01

### New

- ABI specification v2.3 is supported
- parameter `address` is added to `abi.encode_message_body` function

## [1.35.1] – 2022-06-28

### Improved

- `abi` module errors have been improved

## [1.35.0] – 2022-06-28

### New

- `chksig_always_succeed` execution option used in params of the `tvm.run_get`, `tvm.run_tvm`
  and `tvm.run_executor`.
- `abi.calc_function_id` function
- `tokio` library is updated to 1.* version

## [1.34.3] – 2022-06-08

### New

- send `accessKey` header in api requests (specified in `config.network.accessKey`)

### Fixed

- send headers in `info` api requests

## [1.34.2] – 2022-05-30

### Fixed

- build process

## [1.34.1] – 2022-05-26

### New

- supported removing Copy interface from UInt256
- supported changed interface of `ton_types::Cell`

## [1.34.0] – 2022-05-18

### New

- `client.config` function that returns the current client config
- `run_executor().fees` is extended with these fields:

    - `ext_in_msg_fee` - fee for processing external inbound message
    - `total_fwd_fees` - total fees of action phase
    - `account_fees`  - total fees the account pays for the transaction

- `main` and `dev` endpoints aliases for Evernode Cloud Mainnet and Devnet endpoints

### Improved

- Added documentation for `TransactionFees` type (`run_executor().fees`).
- Documentation now includes `enum` types descriptions.
  To achieve it we updated binding-gen: enum of types now produces its own type for each enum
  variant.

## [1.33.1] – 2022-05-10

### Fixed

- Websocket errors weren't treated as a network errors.
  This is why all the processing functions that worked via wss protocol failed on these errors
  without retries. Now retries are performed.
- SDK tried to rebalance even if only a single endpoint was specified. Now in case of a single
  endpoint, no rebalancing occurs.

## [1.33.0] – 2022-05-02

### New

- `allow_partial` flag in all `abi.decode_*` functions. This flag controls decoder behaviour whether
  return error or not in case of incomplete BOC decoding
- `REMP` supported. `ProcessingEvent` enum is extended with `REMP` statuses (enum of events posted
  into `processing.wait_for_transaction` function callback )
- UNSTABLE. `first_remp_status_timeout` and `next_remp_status_timeout` parameters in network config

## [1.32.0] – 2022-03-22

### New

- `network.queries_protocol` config parameter allows selecting protocol the SDK uses to communicate
  with GraphQL endpoint:
    - `HTTP` – SDK performs single HTTP-request for each request.
    - `WS` – SDK uses single WebSocket connection to send all requests. This protocol is a
      preferable
      way when the application sends many GraphQL requests in parallel.

### Fixed

- **Debot module**:
    - If DEngine received a non-zero exit_code while emulating a transaction while sending a
      message, DEngine will call onErrorId callback of the message.

## [1.31.0] – 2022-03-09

### New

**crypto module:**

- `Cryptobox` introduced: root crypto object that stores encrypted secret and acts as a factory for
  all crypto primitives used in SDK.
  Crypto box provides signing and encryption boxes.

  Functions:
  [`create_crypto_box`](./docs/reference/types-and-methods/mod_crypto.md#create_crypto_box) -
  initializes cryptobox with secret
  [`remove_crypto_box`](./docs/reference/types-and-methods/mod_crypto.md#remove_crypto_box) -
  removes cryptobox and overwrites all secrets with zeroes
  [`get_crypto_box_seed_phrase`](./docs/reference/types-and-methods/mod_crypto.md#get_crypto_box_seed_phrase)
  - returns decrypted seed phrase
  [`get_crypto_box_info`](./docs/reference/types-and-methods/mod_crypto.md#get_crypto_box_info) -
  returns encrypted cryptobox secret for next cryptobox initializations
  [`get_signing_box_from_crypto_box`](./docs/reference/types-and-methods/mod_crypto.md#get_signing_box_from_crypto_box)
  - derives signing box from secret
  [`get_encryption_box_from_crypto_box`](./docs/reference/types-and-methods/mod_crypto.md#get_encryption_box_from_crypto_box)
  - derives encryption box from secret
  [`clear_crypto_box_secret_cache`](./docs/reference/types-and-methods/mod_crypto.md#clear_crypto_box_secret_cache)
  - forces secret cache (signing and encryption) clean up (overwrites all secrets with zeroes).

- Support of `initCodeHash` in tvm: `X-Evernode-Expected-Account-Boc-Version`=2 http header added to
  graphql requests. value=2 means that SDK requests the latest account boc version with initCodeHash
  support from API. This was done because new boc version is not compatible with old transaction
  executor, i.e. with previous SDK versions. New transaction executor is compatible with new and old
  boc formats. New SDK asks for new boc format if it exists,if it does not - old boc version is
  returned. Previous version of SDK will fetch only old version without initCodeHash support.

**Attention! Migrate your applications to the new SDK version ASAP because in some period of time we
will stop supporting old boc version in API and default value of
X-Evernode-Expected-Account-Boc-Version on backend side will become 2, missing value will cause an
error. Now default value on API side is Null which means that API returns the old version. This is
done to avoid breaking changes in existing applications and give time to migrate to the new SDK**.

### Fixed

- Documentation generator for app object interface fills documentation from
  `ParamsOfXXXAppObject` enum.
- Documentation generator for function with `obj` parameter add this parameter
  into parameters section with link to appropriate AppObject interface.

## [1.30.0] – 2022-02-04

### New

- Added `boc.encode_external_in_message` function to encode message BOC based on
  a low level message parts such as a body, state init etc.
- Added `net.subscribe` function to start a low level GraphQL subscription.
- Added support for new MYCODE TVM command in `tvm.run_tvm` and `tvm.run_get` functions.

## [1.29.0] – 2022-02-03

### New

- Added `abi.encode_boc` function to encode parameters with values to BOC, using ABI types.
- Added support of `address` type in `boc.encode_boc`.
- All fetch requests are now called with timeouts to prevent freezing in case of infinite answer.
- Support of `MYCODE` instruction in TVM

## [1.28.1] – 2022-01-25

### Fixed

- Support breaking changes in `ton-labs-block-json` v0.7.1
- Updated endpoints for `main.ton.dev` alias.

## [1.28.0] – 2021-12-24

### New

- DevNet endpoints now changed to EVER OS domain: eri01.net.everos.dev, rbx01.net.everos.dev,
  gra01.net.everos.dev
- **Debot module**:
    - Added float numbers support for Json interface
- Added guide for custom giver usage.

### Fixed

- Debot module: fixed a bug in Query.query function called with an empty `variables` field.

## [1.27.1] – 2021-12-09

### Fixed

- Empty `function_name` field in the "create run message failed" error.

## [1.27.0] – 2021-12-06

### New

-
Function [`abi.encode_initial_data`](./docs/reference/types-and-methods/mod_abi.md#encode_initial_data)
which
encodes initial account data with initial values for the contract's static variables and owner's
public key.
This function is analogue of `tvm.buildDataInit` function in Solidity.

### Fixed

- Subscription for Counterparties failed with 'Unknown type "CounterpartieFilter"' error.

## [1.26.1] – 2021-12-01

### Fixed

- Fixed building and warning.

## [1.26.0] – 2021-11-25

### New

- **Debot module**:
    - Added `allow_no_signature` parameter to `decode_and_fix_ext_msg()` and
      `onerror_id` return value to `prepare_ext_in_message()` inner functions used in TS4.
    - Added support for async external calls.
    - `Query` interface extended with `waitForCollection` and `query` methods. `waitForCollection`
      allows to wait
      for completion of async external calls.
    - Added support for DeBots with ABI 2.2.
-
Function [`proofs.proof_message_data`](./docs/reference/types-and-methods/mod_proofs.md#proof_message_data)
which proves message data, retrieved
from Graphql API.

## [1.25.0] – 2021-11-08

### New

- New module [`proofs`](./docs/mod_proofs.md) is introduced!
- Functions [`proofs.proof_block_data`](./docs/mod_proofs.md#proof_block_data)
  and [`proofs.proof_transaction_data`](./docs/mod_proofs.md#proof_transaction_data)
  which prove block data, retrieved from Graphql API.

  These are the first functions from proofs series :) Wait for others(`proof_account_data`
  , `proof_message_data`) in the next releases.

  Read about them more in the [documentation](./docs/mod_proofs.md#proof_block_data).

- [`abi.decode_boc`](./docs/mod_abi.md#decode_boc) function to decode custom BOC data into JSON
  parameters.
- `Ref(<ParamType>)` type was added to ABI.
  Solidity functions use ABI types for builder encoding. The simplest way to decode such a BOC is to
  use ABI decoding. ABI has it own rules for fields layout in cells so manually encoded BOC can not
  be described in terms of ABI rules. To solve this problem we introduce a new ABI
  type `Ref(<ParamType>)` which allows to store `ParamType` ABI parameter in cell reference and,
  thus, decode manually encoded BOCs. This type is available only in `decode_boc` function and will
  not be available in ABI messages encoding until it is included into some ABI revision.

## [1.24.0] – 2021-10-18

### New

- `boc.get_boc_depth` function to get depth of the provided boc.
- `boc.decode_tvc` function returns additional fields `code_hash`, `code_depth`, `data_hash`
  , `data_depth` and `compiler_version`

- **Debot module**:
    - added `parse` function to Json interface.

## [1.23.0] – 2021-10-05

### New

- `boc.get_code_salt` and `boc.set_code_salt` functions for contract code salt management.
- `boc.encode_tvc` and `boc.decode_tvc` functions for TVC image encoding and decoding
- `boc.get_compiler_version` function extracting compiler version from contract code
- `abi.update_initial_data` and `abi.decode_initial_data` function for pre-deployment contract data
  management

## [1.22.0] – 2021-09-20

### New

- ABI v2.2 with fixed message body layout
  supported. [See the specification](https://github.com/tonlabs/ton-labs-abi/blob/master/docs/ABI_2.2_spec.md)
  .

  Now, for contracts with ABI version < 2.2 compact layout will still be used for compatibility, for
  contracts with ABI version 2.2 and more - fixed layout will be used.
  **Please, make sure that you updated the ABI if you recompiled your contract with 2.2 ABI, or you
  may get an inconsistent contract behaviour**.
- **Debot module**:
    - added `getEncryptionBoxInfo`, `getSigningBoxInfo` functions to Sdk interface.
    - implemented Query DeBot interface in DEngine.

## [1.21.5] – 2021-09-13

### Fixed

- `abi.encode_message` and `processing.process_message` created invalid deploy message in case of
  `Signer::None` was used, and contract could not be deployed.

## [1.21.4] – 2021-09-08

### New

- Support MacOS aarch64 target

## [1.21.3] – 2021-09-02

### New

- Information about used endpoint is added to subscription errors.
- Graphql response error codes 500-599 are treated as retriable network errors

## [1.21.2] – 2021-08-25

### Fixed

- Updated crypto libraries in order to fix building.

## [1.21.1] – 2021-08-24

### Fixed

- http errors were not processed as network errors and didn't lead to endpoint reconnect and request
  retry

## [1.21.0] – 2021-08-18

### New

- `crypto.create_encryption_box` function for creating SDK-defined encryption boxes. First supported
  algorithm - AES with CBC mode.
- **Debot module**:
    - Added public `prepare_ext_in_message` function.

### Fixed

- `tvm.run_executor` did not work when SDK is configured to use TONOS SE, because of incomplete
  default
  blockchain configuration. Now mainnet config from key block 10660619 (last key block at the moment
  of fix)
  is used as default.

## [1.20.1] – 2021-07-30

### New

- Added support of contract error messages. Error messages (for example, require(...) in Solidity)
  are now parsed by SDK
  and returned in error message. New field `contract_error` was added to error's `data`.

### Fixed

- Fixed problem with WASM binaries (https://github.com/tonlabs/ton-labs-types/pull/42)

## [1.20.0] – 2021-07-16

### New

- ABI version `2.1` supported.
  **Attention!**
  If you work with contracts, that contain String parameters, then during migration from ABI 2.0 to
  2.1 you will need to remove all String type conversions to bytes and back and pass string to your
  contract as is.

- Now all requests to GraphQL are limited with timeout to react on unexpected server unavailability.
  Existing timeouts in waiting functions keep the same behaviour. All other requests timeout now can
  be set with `net.query_timeout` config parameter. Its default value is 60000 ms
- **Debot module**:
    - added `encrypt`, `decrypt` functions to Sdk interface which accept encryption box handles.

### Fixed

- Deployment with empty signer in cases of public key set in TVC or deploy set.

## [1.19.0] – 2021-07-07

### New

- `get_address_type` function in `utils` module, which validates address and returns its type. See
  the documentation.
- `decode_account_data` function in `abi` module that converts account data BOC into JSON
  representation according to ABI 2.1. See the documentation.
- Diagnostic fields `filter` and `timestamp` added to `wait_for_collection` error
- `main.ton.dev` and `net.ton.dev` endpoints that will be deprecated on 12.07.21 are now replaced
  with [proper endpoints list](https://docs.ton.dev/86757ecb2/p/85c869-networks), if they were
  specified in network `endpoints` config

### Fixed

- Search of the first master blocks during the network start period was fixed in blocks and
  transactions iterators

## [1.18.0] – 2021-06-26

### New

- Iterators in `net` module: robust way to iterate blockchain items (blocks, transactions)
  in specified range. See documentation for `create_block_iterator` , `create_transaction_iterator`,
  `resume_block_iterator`, `resume_transaction_iterator`, `iterator_next`, `iterator_remove`
  functions.
- Library adds `http://` protocol to endpoints `localhost`, `127.0.0.1`, `0.0.0.0` if protocol
  isn't specified in config.
- **Debot module**:
    - added tests for Json interface.

## [1.17.0] – 2021-06-21

### New

- Added support of external encryption
  boxes. [See the documentation](docs/mod_crypto.md#register_encryption_box)
- **Debot module**:
    - Dengine waits for completion of all transactions in a chain initiated by debot's onchain call.

## [1.16.1] – 2021-06-16

### New

- `timeout` option to `query_transaction_tree` – timeout used to limit waiting time for the next
  message and transaction in the transaction tree.

### Improved

- Improved error messages regarding ABI and JSON interface. SDK now shows additional tips for the
  user in cases of
  errors.

### Fixed

- Warnings in Rust 1.52+. Little fixes in the documentation.
- `total_output` field in fees was always 0.
- `query_transaction_tree` didn't wait for messages.

## [1.16.0] – 2021-05-25

### New

- `query_transaction_tree` function that returns messages and transactions tree produced
  by the specified message was added to `net`
  module. [See the documentation](docs/mod_net.md#query_transaction_tree)

### Fixed

- `AbiData.key` type changed to u32.
- attempt to use `orderBy` instead of `order` in `query_collection` will raise error.

## [1.15.0] – 2021-05-18

### New

- Sync latency detection increases connection reliability. Library will change the current endpoint
  when it detects data sync latency on it.

- Configuration parameters: `latency_detection_interval`,
  `max_latency`. See client documentation for details.

- **Debot module**:
    - signing messages with signing box handles returned from debots.
    - return any sdk errors to debot in case of external calls.
    - defining signing box handle used to sign message in approve callback.

## [1.14.1] – 2021-04-29

### Fixed

- Fixed building under Rust versions older than 1.51.

## [1.14.0] – 2021-04-28

### New

- **Debot module**:
    - implementation of Network DeBot interface in DEngine.
    - implementation of `signHash` function in Sdk interface.

### Fixed

- **Debot module**:
    - fixed bug in Json interface with supporting nested structures and arrays of structures.
    - fixed bug in Json interface with keys containing hyphens.

## [1.13.0] – 2021-04-23

### New

- [`net.query_counterparties`](docs/mod_net.md#query_counterparties) - allows to query and paginate
  through the list of accounts that the specified account
  has interacted with, sorted by the time of the last internal message between accounts.
  Subscription to counterparties collection is available via `net.subscribe_collection` function.

- Blockchain interaction reliability improvement (broadcast): library sends external inbound
  messages simultaneously
  to the N randomly chosen endpoints. If all N endpoints failed to response then library repeats
  sending to another random N endpoints (except the failed one).
  If all the available endpoints fail to respond then library throws error.
  The N parameter is taken from `config.network.sending_endpoint_count` (default is 2).

- Blockchain interaction reliability improvement (bad delivery list): library tracks endpoints
  with bad message delivery (expired messages). These endpoints have lower priority when library
  chooses endpoints
  to send message.

- **Debot module**:
    - Implementation of `Json` DeBot interface in DEngine.

### Fixed

- `BuilderOp::Integer.size` type has changed from `u8` to `u32`.
- **Debot Module**:
    - `Sdk` interface function `getAccountsDataByHash` didn't find accounts by `code_hash` with
      leading zero.

## [1.12.0] – 2021-04-01

### New

- [`utils.compress_zstd`](docs/mod_utils.md#compress_zstd) compresses data using Facebook's
  Zstandard algorithm.
- [`utils.decompress_zstd`](docs/mod_utils.md#decompress_zstd) decompresses data using Facebook's
  Zstandard algorithm.
- **Debot module**:
    - `init` function that creates an instance of DeBot and returns DeBot metadata.
    - Dengine fetches metadata form DeBot by calling 2 mandatory functions: `getRequiredInterfaces`
      and `getDebotInfo`. This data is returned by `fetch` and `init` functions.
    - `approve` DeBot Browser callback which is called by DEngine to request permission for DeBot
      activities.

### Changed

- **Debot Module**:
    - [breaking] `fetch` function doesn't create an instance of debot. It returns DeBot
      metadata (`DebotInfo`).
    - [breaking] `start` function doesn't create an instance of debot. It accepts DeBot handle
      created in `init` function.

## [1.11.2] – 2021-03-19

### Refactor

- Some internal refactor due to `ton-block` changes

## [1.11.1] – 2021-03-15

### New

- Giver address in tests is calculated from secret key. Default values are provided for TON OS SE
  giver

## [1.11.0] – 2021-03-05

### New

- [`utils.calc_storage_fee`](docs/mod_utils.md#calc_storage_fee) function to calculate account
  storage fee over a some time period.
- **Debot Module**:
    - Added unstable functions to `Sdk` interface: `getAccountsDataByHash`

## [1.10.0] – 2021-03-04

### New

- Add optional field `src_address`
  to [`ParamsOfEncodeInternalMessage`](docs/mod_abi.md#encode_internal_message).
- Field `abi` in [`ParamsOfEncodeInternalMessage`](docs/mod_abi.md#encode_internal_message) is
  optional and can be `None` if `call_set` and `deploy_set` are  `None`.
- [`boc.encode_boc`](docs/mod_boc.md#encode_boc) function provides ability to build and serialize
  any custom tree of cells.
  Application can use several base Builder serialization primitives like integers, bitstrings
  and nested cells.
- [`boc.get_blockchain_config`](docs/mod_boc.md#get_blockchain_config) function can extract
  blockchain configuration from key block and also
  from zerostate.
- [`tvm` module](docs/mod_tvm.md) functions download current blockchain configuration if `net` is
  initialized with
  DApp Server endpoints.
  Otherwise, [default configuration](https://github.com/tonlabs/ton-executor/blob/11f46c416ebf1f145eacfb996587891a0a3cb940/src/blockchain_config.rs#L214)
  is used.
- **Debot Module**:
    - Support for debot invoking in Debot Engine. `send` browser callback is used not only for
      interface calls but to invoke debots.
    - `start` and `fetch` functions returns debot ABI.
    - Added new built-in interface `Hex` which implements hexadecimal encoding and decoding.
    - Added unstable functions to `Sdk` interface: naclBox, naclBoxOpen, naclKeypairFromSecret,
      getAccountCodeHash.

### Changed

- Both `call_set` and `deploy_set`
  in [`ParamsOfEncodeInternalMessage`](docs/mod_abi.md#encode_internal_message) can be omitted. In
  this case `encode_internal_message` generates internal message with empty body.
- **Debot Module**:
    - `send` function accepts one argument - serialized internal message as string encoded into
      base64.

### Documentation

- [Debot browser app object](docs/mod_debot.md#AppDebotBrowser)
  and [signing box app object](docs/mod_crypto.md#appsigningbox) descriptions added
- functions-helpers for enum type variable creation for [Signer](docs/mod_abi.md#signer)
  , [Abi](docs/mod_abi.md#abi), [ParamsOfAppDebotBrowser](mod_debot.md#paramsofappdebotbrowser)

### Fixed

- doc generator: app object interface description, constructor functions-helpers for enum type
  variable creation, added new line in the end if api.json
- library libsecp256k1 upgraded to fix https://rustsec.org/advisories/RUSTSEC-2019-0027

## 1.9.0 Feb 19, 2021

### New

- `tuple_list_as_array` parameter in `tvm.run_get` function which controls lists representation.
  Default is stack-like based on nested tuples. If set to `true` then returned lists are encoded as
  plain arrays. Use this option if you receive this error on Web: "Runtime error. Unreachable code
  should not be executed..."
  This reduces stack size requirements for long lists.
- `function_name` field of `CallSet` structure can be the name or **id (as string in hex starting
  with 0x)** of the called function.
- Fields `config_servers`, `query_url`, `account_address`, `gas_used` added into specific
  errors' `ClientError.data` object.

### Fixed

- Binaries download links are now under https protocol
- If you receive this error on Web: "Runtime error. Unreachable code should not be executed..."
  in `run_get`, use the new parameter `tuple_list_as_array = true`
  . [See the documentation](docs/mod_tvm.md#run_get). This may happen, for example, when elector
  contract contains too many participants

## 1.8.0 Feb 11, 2021

### New

- **Debot Module**:
    - Added new built-in interface `Msg` which allows to send external message to blockchain and
      sign it with supplied keypair.

### Fixed

- `crypto.hdkey_public_from_xprv` used compressed 33-byte form instead of normal 32-byte.

## 1.7.0 Feb 9, 2021

### New

- BOC cache management functions were introduced:
    - `boc.cache_set`,
    - `boc.cache_get`
    - `boc.cache_unpin`
- Now functions that take boc as a parameter can also take a reference to boc cash instead so that
  it decreases the number of boc serialization
  and deserializations which drastically improves performance of `run_tvm` and `run_executor`
  especially in case of numerous calls on the same data.
- `boc_cache` parameter in `tvm.run_tvm` and `tvm.run_executor` functions to save resulting messages
  and account BOCs into cache.
- `return_updated_account` flag parameter introduced in `tvm.run_tvm` and `tvm.run_executor`
  functions to return updated account state. Important: by default this flag is `false` and account
  data is not returned.
- `abi.encode_internal_message` function to encode an internal ABI-compatible message.
- **Debot Module**:
    - Support for get-methods and external calls in debots.
      Debots can send external inbound messages to destination contracts (signed - for external
      calls and unsigned - for get-methods) using native language syntax without actions.
    - Built-in debot interfaces (interfaces implemented by DEngine).
      Added two built-in interfaces: base64 and Sdk.
    - Added `DebotInterfaceExecutor` to automatically route messages to destination interfaces.
    - Debot's `fetch` function is optional now. New debots can implement only `start` function.

## 1.6.3 Feb 4, 2021

### Fixed

- Expired message wasn't retried if local execution succeeded.

## 1.6.2 Feb 3, 2021

### Added

- `ResponseHandler` type description into `modules.md`.

### Fixed

- `net.batch_query` parameters serialization did't match to docs.
- Module description in docs generator contains `null` instead of summary.
- Function result section header hadn't the line separator before.

## 1.6.0 Jan 29, 2021

### New

- `nacl_sign_detached_verify` function to verify detached signature.
- `aggregate_collection` function as a wrapper for GraphQL aggregation queries.
- `batch_query` function performs multiple queries per single fetch.
- Active endpoint invalidation in case of network error occurring.
- `network.network_retries_count` config parameter is deprecated. `network.max_reconnect_timeout` is
  introduced that allows to specify maximum network resolving timeout. Default value is 2 min.
- `initial_pubkey` field in `DeploySet` to specify public key instead of one from TVC file or
  provided by signer.
- Support for debot interfaces:
    - `send` Browser Callback to send messages with interface calls to Browser.
    - new variant `ParamsOfAppDebotBrowser::Send`.
    - `send` API function to send messages from Browser to Debot.
    - `run_output.rs` - internal structure RunOutput to filter messages generated by debot to 4
      categories: interface calls, external calls, get-method calls and invoke calls.

### Fixed

- Device time synchronization is checked only in `send_message`. Data querying does not require
  proper time now

## 1.5.2 Dec 30, 2020

### Fixed

- `net` module functions waits for `net.resume` call instead of returning error if called while the
  module is suspended

### Documentation

- How to work with `Application Objects` [specification](docs/app_objects.md) added

## 1.5.1 Dec 28, 2020

### Fixed

- Updated the dependence on `ton-labs-abi`

## 1.5.0 Dec 25, 2020

### New

- `reconnect_timeout` parameter in `NetworkConfig`.
- `endpoints` parameter in `NetworkConfig`. It contains the list of available server addresses to
  connect.
  SDK will use one them with the least connect time. `server_address` parameter is still supported
  but
  `endpoints` is prevailing.
- `net.fetch_endpoints` function to receive available endpoints from server.
- `net.set_endpoints` function to set endpoints list for using on next reconnect.
- `ErrorCode` type in each module spec in `api.json`.

### Fixed

- send `GQL_TERMINATE_CONNECTION` and close websocket on leaving ws loop.

## 1.4.0 Dec 18, 2020

### New

- GraphQL optimization: use single web socket to serve all subscriptions.
- Support for the `keep-alive` messages from the GraphQL server.
- `tonclient-core-version` http header.
- `net.find_last_shard_block` function returning account shard last block ID.
- `boc.get_code_from_tvc` function extracting contract code from TVC image.
- **Debot Module:**
    - Add new variant `ParamsOfAppDebotBrowser::SwitchCompleted` to notify browser when all context
      actions are shown.
    - Added new 3 engine routines for crypto operations and 1 routine for querying account state (
      balance, state type, code, data) that can be used in debots.

### Fixed

- **Debot Module:**
    - Invoked debot terminated correctly after error occurred during
      execution of one of its actions. Initial prev_state of invoked debot
      changed to STATE_EXIT.
    - Fixed double jumping to current context in invoker debot after
      returning control to it from invoked debot.
    - Fixed conversation of exception codes thrown by debots to their user-friendly description.

## 1.3.0 Dec 8, 2020

### Featured

- `net.query` method . Performs custom graphql query that can be copied directly from the
  playground.
- `net.suspend` and `net.resume` methods for disabling and enabling network activity. One of the
  possible use-cases is to manage subscriptions when a mobile application is brought to the
  background and into the foreground again.
- Smart summary and description doc separation.
- ts-generator includes doc comments in JSDoc format.

## 1.2.0 Nov 26, 2020

### Featured

- **UNSTABLE API. This API is experimental. It can be changed in the next releases**.
  `debot` module was added with debot engine functions, such as : `start`, `fetch`, `execute`
  , `remove`. See the `debot` module documentation for more info.
  Check our tests for code examples.

- External signing was supported for message encoding: `SigningBox` type for `Signer` enum was
  supported.
  Now it is possible to sign messages with externally implemented signing box interface without
  private key disclosure to the library. Can be used in case of signing via HSM API or via cold
  wallet - when there is no access to the private key.

  It is also possible to create a Signing Box instance inside SDK - from a key pair passed into the
  library with `get_signing_box` method. It can be used for some test cases. Also it increases
  security - you need to pass your keys one time only.

  Check the `crypto` module documentation for `SigningBoxHandle` type and  `register_signing_box`
  , `get_signing_box`, `signing_box_get_public_key`, `signing_box_sign`.
  Check our tests for code examples.

### Fixed

- panic after `tc_destroy_context` call. Now all contexts use global async runtime
- field `mnemonic_hdkey_compliant` was removed from `CryptoConfig` (unused by the library)
- original and resolved errors are swapped in result. Now `error.code` contains original error code

## 1.1.2 Nov 15, 2020

### Fixed

- `wasm` feature has been fixed
- `crypto.factorize` doesn't panic on invalid challenge
- `client.get_api_reference` returns proper version
- ABI JSON with explicit function ID is parsed properly

## 1.1.1 Nov 11, 2020

### Fixed

- Compatible with older rust version change api type derivation with `vec![]`
  instead of prev `[].into()`

## 1.1.0 Nov 3, 2020

### New

- ChaCha20 encryption support `crypto.chacha20`.
- `boc.parse_shardstate` function for shardstates parsing.
- `boc.get_boc_hash` function for calculating BOC root hash
- `client.build_info` fully defined and documented.
- `processing.wait_for_transaction` and `processing.process_message` functions execute contract
  locally in case if transaction waiting fails in order to resolve the contract execution error
- `run_executor`, `run_tvm` now return `exit_arg` in case of TVM errors.
- Create the `build_info.json` on the build stage.
- `Abi::Contract` variant as an alias to deprecated `Abi::Serialized`
- `Abi::Json` variant to specify an ABI as a raw JSON string.
- `api.json` now contains details about numeric types: Number and BigInt are now
  have new fields `number_type` and `number_size`.
- `api.json` ref type names are fully qualified now in form of `module.type`,
  for example `abi.Signer`.

### Fixed

- TS generator fix some field names that is an invalid JS identifiers.
- Use `install_name_tool` to fix loading library paths at `libton_client.dylib`.
- `api.json` is reduced, so it can't contain tuple types, only structs.
  All types are exactly match to JSON.
- `out_of_sync_threshold` config parameter is `u32`

### Unstable

- `tc_request_ptr` function to use pointers `void*` instead of request_id `u32`.
  This feature is **UNSTABLE** yet.

## 1.0.0 Oct 27, 2020

### Differences between Core SDK v0 and v1

- All api functions are defined in mod.rs of appropriate modules
- Function names are the same as API function names: `module.function_name`
- Parameters naming:
    - In snake case
    - Base64 suffix is removed from parameter names. For example, `bocBase64` is changed to `boc`
- Parsed boc replaced with unparsed boc in all function input parameters
- All functions take byte arrays in a defined encoding:
    - `base64` - encoding used for byte arrays of variable length: text, images, etc.
    - `hex-lower-case` - encoding used to encode fixed length bit sequences: hashes, keys, salt,
      etc.
- `contracts` module is splitted into 5 modules:
    - `tvm` - embedded TVM execution functions
    - `boc` - raw cell and BOC manipulation functions
    - `abi` - abi-compatible messages creation and parsing functions
    - `processing` - blockchain interaction functions
    - `utils` - has only `convert_address` ATM, later will be used for some useful stuff
- `query` module is renamed to `net`
- new `client` module with functions `version`, `api_reference`
- All the environment functions (fetch, websocket, spawn, now, etc.) were abstracted behind a
  separate environment layer crate `ClientEnv`. The standard core env layer implementation is
  in `std_client_env` . Later (in 1.1 release) `web_client_env` implementation for Web will be
  added.
- Error codes are distributed across the modules the following way: `client` - 0..99, `crypto` -
  100..199, `boc` - 200..299,  `abi`  - 300..399, `tvm` - 400..499, `processing` - 500..599, `net` -
  600..699
- Error descriptions related to a module are described in error.rs file in the module's folder
- `decode_message`, `process_message`, `wait_for_transaction`, `run_tvm`, `run_executor`, etc.  (all
  the functions that return decoded messages) now returns int*/uint* data as a string which can be
  either decimal or 0x-prefixed hex string. Hex representation can be in any register and have any
  number of leading zeroes.

### Featured

- All the functions are asynchronous
- All the functions that can be called via JSON-api are public, so that they can be used directly
  without JSON-api.
- Inline documentation and api reference added.
- [breaking] `interops.rs`, `tonclient.h`. `create_context` now takes `config` parameter - context
  creation and setup happen at the same time. Config structure has been changed.
- [breaking] `crypto module.` default values for mnemonic-related functions have been changed:

  dictionary is 1, for word count is 12, derivation path is 'm/44'/396'/0'/0/0

- [breaking] **crypto module.** removed `word_count` parameter from `words` function
- [breaking] **crypto module.** `compliant` parameter is removed from
  functions `mnemonic_derive_sign_keys`, `hdkey_xprv_derive_path`, `hdkey_xprv_derive`,
- [new] **boc module.** Functions `parse_block`, `parse_account`, `parse_message`
  , `parse_transaction` that parse bocs to JSONs are introduced.
- [breaking] **net module.** Functions `query` , `wait.for`, `subscribe`  are renamed
  to `query_collection`, `wait_for_collection`, `subscribe_collection`

  `table` parameter is renamed to `collection`. `filter` parameter is now optional and of `json`
  type (passed as json object instead of `string`)

- [breaking] **net module**. Function `get.next` is removed.
- [breaking] **net module.**`subscribe_collection` now uses callback to return data.
- [breaking] **abi module**. `decode_message` introduced instead of `decode_unknown_run`
  , `decode_run_output`
- [breaking] **abi module**. `encode_message` introduced instead of `encode_unsigned_deploy_message`
  , `encode_unsigned_run_message`, `run.encode_message`, `deploy.encode_message`
- [breaking] **abi module**. `signer: Signer` parameter used instead of `key_pair: KeyPair` , which
  can be of `None` (unsigned message will be produced), `External` (data to be signed +unsigned
  message), `Keys` (signed message will be produced), `SigningBox` (message will be signed using a
  provided interface - will be supported in coming releases)
- [breaking] **processing module.** `process_message`  introduced instead of `deploy` and `run`**.**
  Parameter set was drastically changed.
- [breaking] **processing module.** `process_message`   - now, if the contract was already deployed,
  deploy fails with an exception of double constructor call.
- [new] **processing module.** `process_message` - any function can be called at deploy, not only
  constructor, also there can be no function call.
- [new] **processing module.** `process_message` now can optionally use callback to monitor message
  processing (creation, sending, shard block fetching, transaction receiving).
- [fixed] **processing module.** `process_message` - deploy can be performed without a key pair
- [breaking] **tvm module.** `run_local` is divided into 2 functions `run_tvm` and `run_executor`.
- [new] **tvm module.** `run_tvm` function - performs contract code execution on tvm (part of
  compute phase). Helps to run contract methods without ACCEPT. Returns account state with updated
  data, list of external messages and (optional, for ABI contracts only) list of messages decoded
  data.
- [new] **tvm module.** `run_executor` function - performs full contract code execution on
  Transaction Executor (part of collator protocol that performs all phases and checks and - as a
  successful result - forms a transaction) Returns updated account state, parsed transaction, list
  of parsed messages with optional decoded message bodies.
- [breaking] **tvm module**. `run_get` does not download account boc from the network anymore, but
  takes account boc as a parameter.

## 0.26.0 Aug 15, 2020

### New

- `config.get_api_reference` api function (pre release).
- `ton_sdk_cli` cli tool (pre release).
- full local run functions use `LocalRunContext` to exactly reproduce all transaction parameters and
  produce the same result as node

## 0.25.4 Aug 5, 2020

### Fixed

- `waitForTransaction` didn't use prev_alt_ref for block walking

## 0.25.3 Jul 30, 2020

### New

- All methods that require contract's code/data can use field `boc`
  in account document to extract code and data
  (instead of `code` and `data` fields).
- Optional `bocBase64` parameter of method `tvm.get` that can be used
  instead of `codeBase64` and `dataBase64`.

## 0.25.2 Jul 29, 2020

### New

- `error.data` object extended with fields `address`, `function_name`, `account_balance`,
  `account_address`, `query_url`, `config_server` for appropriate errors

## 0.25.0 Jul 8, 2020

### New

- supports for core context in all platforms
- local run functions return updated contract state when running with `full_run = true`
- time sync check while initializing
- parallel requests on different contexts don't block each other. Requests on the same context
  remain sequential
- new transaction wait mechanism. All account's shard blocks are checked for transaction to
  guarantee message expiration
- `contracts.wait.transaction` function for awaiting previously sent message processing
- `contracts.send.message` returns message processing state for `contracts.wait.transaction`
  function
- `contracts.find.shard` function for account shard matching
- added logging on warning messages

## May 28, 2020

### New

- error resolving by local message processing
- `contracts.resolve.error` function for manual error resolving call
- `contracts.process.transaction` function processing transaction to check errors and get output
- `contracts.run.local` and `contracts.run.local` functions now have `fullRun` flag to emulate
  node transaction processing and calculate fees
- `tonsdk` command line tool.
- `ton_client` function `get_method_names`.

## May 22, 2020

#### Fix

- TON mnemonic functions didn't check validity of the seed phrase.

## May 19, 2020

### ton-client-web 0.23.1

#### New

- Platform builder generates ready to use `index.js` for web clients (instead of install script
  of `ton-client-web-js` binding)

## May 17, 2020

### New

- `tvm.get` now can fetch account data if it is not provided

## May 14, 2020

### New

- Message processing functions added
- Run get methods function added
- `ed25519-dalek` version updated to `1.0.0-pre.3`
- SDK is fully open sourced since open repo `ton-labs-executor` used

### Fixed

- Panic in fee calculation under WASM
- `reqwest` crate version synced in all projects
- Memory leaking in Node JS<|MERGE_RESOLUTION|>--- conflicted
+++ resolved
@@ -7,15 +7,12 @@
 ### New
 
 - `message_id` and `message_dst` fields are added to all `ProcessingEvent` variants
-<<<<<<< HEAD
 - signature ID and `CapSignatureWithId` capability is supported
 - `net.get_signature_id` function
 - `abi.get_signature_data` function ouput parameter `hash` is renamed to `unsigned`
-=======
 - Changed type of the `dictionary` parameter or mnemonic crypto functions and crypto config.
   Now it uses `MnemonicDictionary` enum type instead of `number`. `MnemonicDictionary` numeric 
   constants are compatible with previous values. 
->>>>>>> 048f7c6b
 
 ## [1.40.0] – 2023-01-11
 
