# Release Notes
All notable changes to this project will be documented in this file.

<<<<<<< HEAD
## 1.1.2 Nov 12, 2020
### Fixed
- `crypto.factorize` doesn't panic on invalid challenge
- `client.get_api_reference` returns proper version
- ABI JSON with explicit function ID is parsed properly
=======
## 1.1.2 Nov 15, 2020
### Fixed
- `wasm` feature was not worked.
>>>>>>> 4bdb37e7

## 1.1.1 Nov 11, 2020
### Fixed
- To be compatible with older rust version change api type derivation with `vec![]`
instead of prev `[].into()`

## 1.1.0 Nov 3, 2020

### New
- ChaCha20 encryption support `crypto.chacha20`. 
- `boc.parse_shardstate` function for shardstates parsing.
- `boc.get_boc_hash` function for calculating BOC root hash
- `client.build_info` fully defined and documented.
- `processing.wait_for_transaction` and `processing.process_message` functions execute contract 
locally in case if transaction waiting fails in order to resolve the contract execution error
- `run_executor`, `run_tvm` now return `exit_arg` in case of TVM errors.  
- Create the `build_info.json` on the build stage.
- `Abi::Contract` variant as an alias to deprecated `Abi::Serialized`
- `Abi::Json` variant to specify an ABI as a raw JSON string. 
- `api.json` now contains details about numeric types: Number and BigInt are now 
have new fields `number_type` and `number_size`.
- `api.json` ref type names are fully qualified now in form of `module.type`,
for example `abi.Signer`.

### Fixed
- TS generator fix some field names that is an invalid JS identifiers.   
- Use `install_name_tool` to fix loading library paths at `libton_client.dylib`.
- `api.json` is reduced, so it can't contains tuple types, only structs.
All types are exactly match to JSON.
- `out_of_sync_threshold` config parameter is `u32`

### Unstable
- `tc_request_ptr` function to use pointers `void*` instead of request_id `u32`.
This feature is **UNSTABLE** yet.

## 1.0.0 Oct 27, 2020

### Differences between Core SDK v0 and v1

- All api functions are defined in mod.rs of appropriate modules
- Function names are the same as API function names: `module.function_name`
- Parameters naming:
    - In snake case
    - Base64 suffix is removed from parameter names. For example, `bocBase64` is changed to `boc`
- Parsed boc replaced with unparsed boc in all function input parameters
- All functions take byte arrays  in a defined encoding:
    - `base64` - encoding used for byte arrays of variable length: text, images, etc.
    - `hex-lower-case` - encoding used to encode fixed length bit sequences: hashes, keys, salt, etc.
- `contracts` module is splitted into 5 modules:
    - `tvm` - embedded TVM execution functions
    - `boc` - raw cell and BOC manipulation functions
    - `abi` - abi-compatible messages creation and parsing functions
    - `processing` - blockchain interaction functions
    - `utils` - has only `convert_address` ATM, later will be used for some useful stuff
- `query` module is renamed to `net`
- new `client` module with functions `version`, `api_reference`
- All the environment functions (fetch, websocket, spawn, now, etc.) were abstracted behind a separate environment layer crate `ClientEnv`. The standard core env layer implementation is in `std_client_env` . Later (in 1.1 release) `web_client_env` implementation for Web will be added.
- Error codes are distributed across the modules the following way: `client` - 0..99, `crypto` - 100..199, `boc` - 200..299,  `abi`  - 300..399, `tvm` - 400..499, `processing` - 500..599, `net` - 600..699
- Error descriptions related to a module are described in error.rs file in the module's folder
- `decode_message`, `process_message`, `wait_for_transaction`, `run_tvm`, `run_executor`, etc.  (all the functions that return decoded messages) now returns int*/uint* data as a string which can be either decimal or 0x-prefixed hex string. Hex representation can be in any register and have any number of leading zeroes.

### Featured

- All the functions are asynchronous
- All the functions that can be called via JSON-api are public, so that they can be used directly without JSON-api.
- Inline documentation and api reference added.
- [breaking] **interops.rs**, **tonclient.h**. `create_context` now takes `config` parameter - context creation and setup happen at the same time. Config structure has been changed.
- [breaking] **crypto module.** default values for mnemonic-related functions have been changed:

    dictionary is 1, for word count is 12,  derivation path is 'm/44'/396'/0'/0/0

- [breaking] **crypto module.** removed `word_count` parameter from `words` function
- [breaking] **crypto module.** `compliant` parameter is removed from functions `mnemonic_derive_sign_keys`, `hdkey_xprv_derive_path`, `hdkey_xprv_derive`,
- [new] **boc module.** Functions `parse_block`, `parse_account`, `parse_message`, `parse_transaction` that parse bocs to JSONs are introduced.
- [breaking] **net module.** Functions `query` , `wait.for`, `subscribe`  are renamed to `query_collection`, `wait_for_collection`, `subscribe_collection`

    `table` parameter is renamed to `collection`. `filter` parameter is now optional and of `json` type (passed as json object instead of `string`)

- [breaking] **net module**. Function `get.next` is removed.
- [breaking] **net module.**`subscribe_collection` now uses callback to return data.
- [breaking] **abi module**. `decode_message` introduced instead of `decode_unknown_run`, `decode_run_output`
- [breaking] **abi module**. `encode_message` introduced instead of `encode_unsigned_deploy_message`, `encode_unsigned_run_message`, `run.encode_message`, `deploy.encode_message`
- [breaking] **abi module**. `signer: Signer` parameter used instead of `key_pair: KeyPair` , which can be of `None` (unsigned message will be produced), `External` (data to be signed +unsigned message), `Keys` (signed message will be produced), `SigningBox` (message will be signed using a provided interface - will be supported in coming releases)
- [breaking] **processing module.** `process_message`  introduced instead of `deploy` and `run`**.** Parameter set was drastically changed.
- [breaking] **processing module.** `process_message`   - now, if the contract was already deployed, deploy fails with an exception of double constructor call.
- [new] **processing module.** `process_message` - any function can be called at deploy, not only constructor, also there can be no function call.
- [new] **processing module.** `process_message` now can optionally use callback to monitor message processing (creation, sending, shard block fetching, transaction receiving).
- [fixed] **processing module.** `process_message` - deploy can be performed without a key pair
- [breaking] **tvm module.** `run_local` is divided into 2 functions `run_tvm` and `run_executor`.
- [new] **tvm module.** `run_tvm` function - performs contract code execution on tvm (part of compute phase). Helps to run contract methods without ACCEPT.  Returns account state with updated data, list of external messages and (optional, for ABI contracts only) list of messages decoded data.
- [new] **tvm module.** `run_executor` function - performs full contract code execution on Transaction Executor (part of collator protocol that performs all phases and checks and - as a successful result - forms a transaction) Returns updated account state,  parsed transaction, list of parsed messages with optional decoded message bodies.
- [breaking] **tvm module**. `run_get` does not download account boc from the network anymore, but takes account boc as a parameter.

## 0.26.0 Aug 15, 2020
### New
- `config.get_api_reference` api function (pre release).
- `ton_sdk_cli` cli tool (pre release).
- full local run functions use `LocalRunContext` to exactly reproduce all transaction parameters and
produce the same result as node

## 0.25.4 Aug 5, 2020
### Fixed
- `waitForTransaction` didn't use prev_alt_ref for block walking
 
## 0.25.3 Jul 30, 2020
### New
- All methods that require contract's code/data can use field `boc` 
  in account document to extract code and data 
  (instead of `code` and `data` fields).
- Optional `bocBase64` parameter of method `tvm.get` that can be used 
  instead of `codeBase64` and `dataBase64`.   

## 0.25.2 Jul 29, 2020
### New
- `error.data` object extended with fields `address`, `function_name`, `account_balance`, 
`account_address`, `query_url`, `config_server` for appropriate errors

## 0.25.0 Jul 8, 2020
### New
- supports for core context in all platforms
- local run functions return updated contract state when running with `full_run = true`
- time sync check while initializing
- parallel requests on different contexts don't block each other. Requests on the same context
remain sequential
- new transaction wait mechanism. All account's shard blocks are checked for transaction to 
guarantee message expiration
- `contracts.wait.transaction` function for awaiting previously sent message processing
- `contracts.send.message` returns message processing state for `contracts.wait.transaction` function
- `contracts.find.shard` function for account shard matching
- added logging on warning messages

## May 28, 2020
### New
- error resolving by local message processing
- `contracts.resolve.error` function for manual error resolving call
- `contracts.process.transaction` function processing transaction to check errors and get output
- `contracts.run.local` and `contracts.run.local` functions now have `fullRun` flag to emulate
node transaction processing and calculate fees
- `tonsdk` command line tool.
- `ton_client` function `get_method_names`.

## May 22, 2020
#### Fix
- TON mnemonic functions didn't check validity of the seed phrase.

## May 19, 2020
### ton-client-web 0.23.1
#### New
- Platform builder generates ready to use `index.js` for web clients (instead of install script of `ton-client-web-js` binding)

## May 17, 2020
### New
- `tvm.get` now can fetch account data if it is not provided

## May 14, 2020
### New
- Message processing functions added
- Run get methods function added
- `ed25519-dalek` version updated to `1.0.0-pre.3`
- SDK is fully opensourced since open repo `ton-labs-executor` used

### Fixed
- Panic in fee calculation under WASM
- `reqwest` crate version synced in all projects
- Memory leaking in Node JS<|MERGE_RESOLUTION|>--- conflicted
+++ resolved
@@ -1,17 +1,12 @@
 # Release Notes
 All notable changes to this project will be documented in this file.
 
-<<<<<<< HEAD
-## 1.1.2 Nov 12, 2020
+## 1.1.2 Nov 15, 2020
 ### Fixed
+- `wasm` feature was not worked.
 - `crypto.factorize` doesn't panic on invalid challenge
 - `client.get_api_reference` returns proper version
 - ABI JSON with explicit function ID is parsed properly
-=======
-## 1.1.2 Nov 15, 2020
-### Fixed
-- `wasm` feature was not worked.
->>>>>>> 4bdb37e7
 
 ## 1.1.1 Nov 11, 2020
 ### Fixed
