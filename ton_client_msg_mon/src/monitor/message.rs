use serde::{Deserializer, Serializer};
use serde_json::Value;
use std::str::FromStr;
use ton_block::MsgAddrStd;
use ton_types::UInt256;

#[derive(Clone, Debug, Eq, PartialEq, Serialize)]
pub struct MessageMonitoringParams {
    #[serde(serialize_with = "serialize_uint256")]
    pub hash: UInt256,
    #[serde(serialize_with = "serialize_address")]
    pub address: MsgAddrStd,
    pub wait_until: u32,
    pub user_data: Option<Value>,
}

#[derive(Clone, Debug, Eq, PartialEq, Deserialize)]
pub struct MessageMonitoringResult {
    #[serde(deserialize_with = "deserialize_uint256")]
    pub hash: UInt256,
    pub user_data: Option<Value>,
    pub status: MessageMonitoringStatus,
    pub transaction: Option<MessageMonitoringTransaction>,
}

#[derive(Clone, Debug, Eq, PartialEq, Deserialize)]
pub enum MessageMonitoringStatus {
    Finalized,
    Timeout,
    Reserved,
}

#[derive(Clone, Debug, Eq, PartialEq, Deserialize)]
pub struct MessageMonitoringTransaction {
    #[serde(deserialize_with = "deserialize_uint256")]
    pub hash: UInt256,
<<<<<<< HEAD
}

fn serialize_uint256<S>(value: &UInt256, s: S) -> Result<S::Ok, S::Error>
where
    S: Serializer,
{
    s.serialize_str(&value.to_hex_string())
}

fn serialize_address<S>(value: &MsgAddrStd, s: S) -> Result<S::Ok, S::Error>
where
    S: Serializer,
{
    s.serialize_str(&value.to_string())
}

fn deserialize_uint256<'de, D: Deserializer<'de>, R: From<UInt256>>(
    deserializer: D,
) -> Result<R, D::Error> {
    let string = deserializer.deserialize_string(StringVisitor)?;
    Ok(UInt256::from_str(&string)
        .map_err(|err| serde::de::Error::custom(err))?
        .into())
}

struct StringVisitor;

impl<'de> serde::de::Visitor<'de> for StringVisitor {
    type Value = String;

    fn expecting(&self, formatter: &mut std::fmt::Formatter) -> std::fmt::Result {
        formatter.write_str("string")
    }

    fn visit_string<E>(self, v: String) -> Result<Self::Value, E>
    where
        E: serde::de::Error,
    {
        Ok(v)
    }

    fn visit_str<E>(self, v: &str) -> Result<Self::Value, E>
    where
        E: serde::de::Error,
    {
        Ok(v.to_string())
    }
=======
    pub aborted: bool,
    pub compute: Option<MessageMonitoringTransactionCompute>,
}

#[derive(Clone, Debug, Eq, PartialEq)]
pub struct MessageMonitoringTransactionCompute {
    pub exit_code: i32,
>>>>>>> 567cac30
}<|MERGE_RESOLUTION|>--- conflicted
+++ resolved
@@ -34,7 +34,13 @@
 pub struct MessageMonitoringTransaction {
     #[serde(deserialize_with = "deserialize_uint256")]
     pub hash: UInt256,
-<<<<<<< HEAD
+    pub aborted: bool,
+    pub compute: Option<MessageMonitoringTransactionCompute>,
+}
+
+#[derive(Clone, Debug, Eq, PartialEq)]
+pub struct MessageMonitoringTransactionCompute {
+    pub exit_code: i32,
 }
 
 fn serialize_uint256<S>(value: &UInt256, s: S) -> Result<S::Ok, S::Error>
@@ -82,13 +88,4 @@
     {
         Ok(v.to_string())
     }
-=======
-    pub aborted: bool,
-    pub compute: Option<MessageMonitoringTransactionCompute>,
-}
-
-#[derive(Clone, Debug, Eq, PartialEq)]
-pub struct MessageMonitoringTransactionCompute {
-    pub exit_code: i32,
->>>>>>> 567cac30
 }