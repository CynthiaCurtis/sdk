--- conflicted
+++ resolved
@@ -6,19 +6,11 @@
 
 [![Channel on Telegram](https://img.shields.io/badge/chat-on%20telegram-9cf.svg)](https://t.me/ton\_sdk)
 
-<<<<<<< HEAD
-# Content table
-- [TON SDK](#ton-sdk)
-- [Content table](#content-table)
-  - [Useful links](#useful-links)
-  - [What is Core Everscale Client Library](#what-is-core-everscale-client-library)
-=======
 ## Content Table
 - [TON SDK](#ton-sdk)
   - [Content Table](#content-table)
   - [Useful links](#useful-links)
   - [What is Core Free TON Client Library](#what-is-core-free-ton-client-library)
->>>>>>> fbd89dc6
   - [SDKs in other languages (bindings over TON-SDK)](#sdks-in-other-languages-bindings-over-ton-sdk)
     - [Official Javascript(Typescript) SDK](#official-javascripttypescript-sdk)
     - [Community bindings](#community-bindings)
