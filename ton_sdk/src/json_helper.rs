/*
* Copyright 2018-2019 TON DEV SOLUTIONS LTD.
*
* Licensed under the SOFTWARE EVALUATION License (the "License"); you may not use
* this file except in compliance with the License.  You may obtain a copy of the
* License at: https://ton.dev/licenses
*
* Unless required by applicable law or agreed to in writing, software
* distributed under the License is distributed on an "AS IS" BASIS,
* WITHOUT WARRANTIES OR CONDITIONS OF ANY KIND, either express or implied.
* See the License for the specific TON DEV software governing permissions and
* limitations under the License.
*/

<<<<<<< HEAD
use tvm::stack::Cell;
=======
use ton_vm::stack::CellData;
>>>>>>> 26a9474d
use ton_block::{MsgAddressInt, TransactionProcessingStatus, AccStatusChange, ComputeSkipReason,
    AccountStatus};
use std::fmt;
use serde::de::Error;
use std::str::FromStr;
use crate::*;

struct StringVisitor;

impl<'de> serde::de::Visitor<'de> for StringVisitor {
    type Value = String;

    fn expecting(&self, formatter: &mut fmt::Formatter) -> fmt::Result {
        formatter.write_str("String")
    }

    fn visit_string<E>(self, v: String) -> Result<Self::Value, E> where E: serde::de::Error {
        Ok(v)
    }

    fn visit_str<E>(self, v: &str) -> Result<Self::Value, E> where E: serde::de::Error {
        Ok(v.to_string())
    }
}

struct U8Visitor;

impl<'de> serde::de::Visitor<'de> for U8Visitor {
    type Value = u8;

    fn expecting(&self, formatter: &mut fmt::Formatter) -> fmt::Result {
        formatter.write_str("Number")
    }

    fn visit_u8<E>(self, v: u8) -> Result<Self::Value, E> where E: serde::de::Error {
        Ok(v)
    }
    
    fn visit_u64<E>(self, v: u64) -> Result<Self::Value, E> where E: serde::de::Error {
        Ok(v as u8)
    }
}

pub fn deserialize_tree_of_cells_from_base64<'de, D>(b64: &str) -> Result<Cell, D::Error>
    where D: serde::Deserializer<'de>
{
    let bytes = base64::decode(&b64)
        .map_err(|err| D::Error::custom(format!("error decode base64: {}", err)))?;

    ton_types::cells_serialization::deserialize_tree_of_cells(&mut bytes.as_slice())
        .map_err(|err| D::Error::custom(format!("BOC read error: {}", err)))
}

pub fn deserialize_tree_of_cells_opt_cell<'de, D>(d: D) -> Result<Option<Cell>, D::Error>
    where D: serde::Deserializer<'de>
{
    match d.deserialize_string(StringVisitor) {
        Err(_) => Ok(None),
        Ok(b64) => {
            if "null" == b64{
                Ok(None)
            } else {
                Ok(Some(deserialize_tree_of_cells_from_base64::<D>(&b64)?))
            }
        }
    }
}

pub fn deserialize_address_int_from_string<'de, D>(d: D) -> Result<MsgAddressInt, D::Error>
    where D: serde::Deserializer<'de>
{
    let string = d.deserialize_string(StringVisitor)?;

    MsgAddressInt::from_str(&string)
         .map_err(|err| D::Error::custom(format!("Address parsing error: {}", err)))
}

pub fn deserialize_uint_from_string<'de, D>(d: D) -> Result<u128, D::Error>
    where D: serde::Deserializer<'de>
{
    let string = d.deserialize_string(StringVisitor)?;

    if !string.starts_with("0x") {
        return Err(D::Error::custom(format!("Number parsing error: number must be prefixed with 0x ({})", string)));
    }

    u128::from_str_radix(&string[2..], 16)
        .map_err(|err| D::Error::custom(format!("Error parsing number: {}", err)))
}

pub fn deserialize_tr_state<'de, D>(d: D) -> Result<TransactionProcessingStatus, D::Error>
    where D: serde::Deserializer<'de>
{
    match d.deserialize_u8(U8Visitor) {
        Err(_) => Ok(TransactionProcessingStatus::Unknown),
        Ok(0) => Ok(TransactionProcessingStatus::Unknown),
        Ok(1) => Ok(TransactionProcessingStatus::Preliminary),
        Ok(2) => Ok(TransactionProcessingStatus::Proposed),
        Ok(3) => Ok(TransactionProcessingStatus::Finalized),
        Ok(4) => Ok(TransactionProcessingStatus::Refused),
        Ok(num) => Err(D::Error::custom(format!("Invalid transaction state: {}", num)))
    }
}

pub fn deserialize_acc_state_change<'de, D>(d: D) -> Result<AccStatusChange, D::Error>
    where D: serde::Deserializer<'de>
{
    let num = d.deserialize_u8(U8Visitor)?;

    match num {
        0 => Ok(AccStatusChange::Unchanged),
        2 => Ok(AccStatusChange::Frozen),
        3 => Ok(AccStatusChange::Deleted),
        num => Err(D::Error::custom(format!("Invalid account change state: {}", num)))
    }
}

pub fn deserialize_skipped_reason<'de, D>(d: D) -> Result<Option<ComputeSkipReason>, D::Error>
    where D: serde::Deserializer<'de>
{
    match d.deserialize_u8(U8Visitor) {
        Err(_) => Ok(None),
        Ok(0) => Ok(Some(ComputeSkipReason::NoState)),
        Ok(1) => Ok(Some(ComputeSkipReason::BadState)),
        Ok(2) => Ok(Some(ComputeSkipReason::NoGas)),
        Ok(num) => Err(D::Error::custom(format!("Invalid skip reason: {}", num)))
    }
}

pub fn deserialize_message_type<'de, D>(d: D) -> Result<MessageType, D::Error>
    where D: serde::Deserializer<'de>
{
    let num = d.deserialize_u8(U8Visitor)?;

    match num {
        0 => Ok(MessageType::Internal),
        1 => Ok(MessageType::ExternalInbound),
        2 => Ok(MessageType::ExternalOutbound),
        num => Err(D::Error::custom(format!("Invalid message type: {}", num)))
    }
}

pub fn deserialize_account_status<'de, D>(d: D) -> Result<AccountStatus, D::Error>
    where D: serde::Deserializer<'de>
{
    let num = d.deserialize_u8(U8Visitor)?;

    match num {
        0 => Ok(AccountStatus::AccStateUninit),
        1 => Ok(AccountStatus::AccStateActive),
        2 => Ok(AccountStatus::AccStateFrozen),
        3 => Ok(AccountStatus::AccStateNonexist),
        num => Err(D::Error::custom(format!("Invalid account status: {}", num)))
    }
}

pub fn account_status_to_u8(status: AccountStatus) -> u8 {
    match status {
        AccountStatus::AccStateUninit => 0,
        AccountStatus::AccStateActive => 1,
        AccountStatus::AccStateFrozen => 2,
        AccountStatus::AccStateNonexist => 3,
    }
}
<|MERGE_RESOLUTION|>--- conflicted
+++ resolved
@@ -1,183 +1,179 @@
-/*
-* Copyright 2018-2019 TON DEV SOLUTIONS LTD.
-*
-* Licensed under the SOFTWARE EVALUATION License (the "License"); you may not use
-* this file except in compliance with the License.  You may obtain a copy of the
-* License at: https://ton.dev/licenses
-*
-* Unless required by applicable law or agreed to in writing, software
-* distributed under the License is distributed on an "AS IS" BASIS,
-* WITHOUT WARRANTIES OR CONDITIONS OF ANY KIND, either express or implied.
-* See the License for the specific TON DEV software governing permissions and
-* limitations under the License.
-*/
-
-<<<<<<< HEAD
-use tvm::stack::Cell;
-=======
-use ton_vm::stack::CellData;
->>>>>>> 26a9474d
-use ton_block::{MsgAddressInt, TransactionProcessingStatus, AccStatusChange, ComputeSkipReason,
-    AccountStatus};
-use std::fmt;
-use serde::de::Error;
-use std::str::FromStr;
-use crate::*;
-
-struct StringVisitor;
-
-impl<'de> serde::de::Visitor<'de> for StringVisitor {
-    type Value = String;
-
-    fn expecting(&self, formatter: &mut fmt::Formatter) -> fmt::Result {
-        formatter.write_str("String")
-    }
-
-    fn visit_string<E>(self, v: String) -> Result<Self::Value, E> where E: serde::de::Error {
-        Ok(v)
-    }
-
-    fn visit_str<E>(self, v: &str) -> Result<Self::Value, E> where E: serde::de::Error {
-        Ok(v.to_string())
-    }
-}
-
-struct U8Visitor;
-
-impl<'de> serde::de::Visitor<'de> for U8Visitor {
-    type Value = u8;
-
-    fn expecting(&self, formatter: &mut fmt::Formatter) -> fmt::Result {
-        formatter.write_str("Number")
-    }
-
-    fn visit_u8<E>(self, v: u8) -> Result<Self::Value, E> where E: serde::de::Error {
-        Ok(v)
-    }
-    
-    fn visit_u64<E>(self, v: u64) -> Result<Self::Value, E> where E: serde::de::Error {
-        Ok(v as u8)
-    }
-}
-
-pub fn deserialize_tree_of_cells_from_base64<'de, D>(b64: &str) -> Result<Cell, D::Error>
-    where D: serde::Deserializer<'de>
-{
-    let bytes = base64::decode(&b64)
-        .map_err(|err| D::Error::custom(format!("error decode base64: {}", err)))?;
-
-    ton_types::cells_serialization::deserialize_tree_of_cells(&mut bytes.as_slice())
-        .map_err(|err| D::Error::custom(format!("BOC read error: {}", err)))
-}
-
-pub fn deserialize_tree_of_cells_opt_cell<'de, D>(d: D) -> Result<Option<Cell>, D::Error>
-    where D: serde::Deserializer<'de>
-{
-    match d.deserialize_string(StringVisitor) {
-        Err(_) => Ok(None),
-        Ok(b64) => {
-            if "null" == b64{
-                Ok(None)
-            } else {
-                Ok(Some(deserialize_tree_of_cells_from_base64::<D>(&b64)?))
-            }
-        }
-    }
-}
-
-pub fn deserialize_address_int_from_string<'de, D>(d: D) -> Result<MsgAddressInt, D::Error>
-    where D: serde::Deserializer<'de>
-{
-    let string = d.deserialize_string(StringVisitor)?;
-
-    MsgAddressInt::from_str(&string)
-         .map_err(|err| D::Error::custom(format!("Address parsing error: {}", err)))
-}
-
-pub fn deserialize_uint_from_string<'de, D>(d: D) -> Result<u128, D::Error>
-    where D: serde::Deserializer<'de>
-{
-    let string = d.deserialize_string(StringVisitor)?;
-
-    if !string.starts_with("0x") {
-        return Err(D::Error::custom(format!("Number parsing error: number must be prefixed with 0x ({})", string)));
-    }
-
-    u128::from_str_radix(&string[2..], 16)
-        .map_err(|err| D::Error::custom(format!("Error parsing number: {}", err)))
-}
-
-pub fn deserialize_tr_state<'de, D>(d: D) -> Result<TransactionProcessingStatus, D::Error>
-    where D: serde::Deserializer<'de>
-{
-    match d.deserialize_u8(U8Visitor) {
-        Err(_) => Ok(TransactionProcessingStatus::Unknown),
-        Ok(0) => Ok(TransactionProcessingStatus::Unknown),
-        Ok(1) => Ok(TransactionProcessingStatus::Preliminary),
-        Ok(2) => Ok(TransactionProcessingStatus::Proposed),
-        Ok(3) => Ok(TransactionProcessingStatus::Finalized),
-        Ok(4) => Ok(TransactionProcessingStatus::Refused),
-        Ok(num) => Err(D::Error::custom(format!("Invalid transaction state: {}", num)))
-    }
-}
-
-pub fn deserialize_acc_state_change<'de, D>(d: D) -> Result<AccStatusChange, D::Error>
-    where D: serde::Deserializer<'de>
-{
-    let num = d.deserialize_u8(U8Visitor)?;
-
-    match num {
-        0 => Ok(AccStatusChange::Unchanged),
-        2 => Ok(AccStatusChange::Frozen),
-        3 => Ok(AccStatusChange::Deleted),
-        num => Err(D::Error::custom(format!("Invalid account change state: {}", num)))
-    }
-}
-
-pub fn deserialize_skipped_reason<'de, D>(d: D) -> Result<Option<ComputeSkipReason>, D::Error>
-    where D: serde::Deserializer<'de>
-{
-    match d.deserialize_u8(U8Visitor) {
-        Err(_) => Ok(None),
-        Ok(0) => Ok(Some(ComputeSkipReason::NoState)),
-        Ok(1) => Ok(Some(ComputeSkipReason::BadState)),
-        Ok(2) => Ok(Some(ComputeSkipReason::NoGas)),
-        Ok(num) => Err(D::Error::custom(format!("Invalid skip reason: {}", num)))
-    }
-}
-
-pub fn deserialize_message_type<'de, D>(d: D) -> Result<MessageType, D::Error>
-    where D: serde::Deserializer<'de>
-{
-    let num = d.deserialize_u8(U8Visitor)?;
-
-    match num {
-        0 => Ok(MessageType::Internal),
-        1 => Ok(MessageType::ExternalInbound),
-        2 => Ok(MessageType::ExternalOutbound),
-        num => Err(D::Error::custom(format!("Invalid message type: {}", num)))
-    }
-}
-
-pub fn deserialize_account_status<'de, D>(d: D) -> Result<AccountStatus, D::Error>
-    where D: serde::Deserializer<'de>
-{
-    let num = d.deserialize_u8(U8Visitor)?;
-
-    match num {
-        0 => Ok(AccountStatus::AccStateUninit),
-        1 => Ok(AccountStatus::AccStateActive),
-        2 => Ok(AccountStatus::AccStateFrozen),
-        3 => Ok(AccountStatus::AccStateNonexist),
-        num => Err(D::Error::custom(format!("Invalid account status: {}", num)))
-    }
-}
-
-pub fn account_status_to_u8(status: AccountStatus) -> u8 {
-    match status {
-        AccountStatus::AccStateUninit => 0,
-        AccountStatus::AccStateActive => 1,
-        AccountStatus::AccStateFrozen => 2,
-        AccountStatus::AccStateNonexist => 3,
-    }
-}
+/*
+* Copyright 2018-2019 TON DEV SOLUTIONS LTD.
+*
+* Licensed under the SOFTWARE EVALUATION License (the "License"); you may not use
+* this file except in compliance with the License.  You may obtain a copy of the
+* License at: https://ton.dev/licenses
+*
+* Unless required by applicable law or agreed to in writing, software
+* distributed under the License is distributed on an "AS IS" BASIS,
+* WITHOUT WARRANTIES OR CONDITIONS OF ANY KIND, either express or implied.
+* See the License for the specific TON DEV software governing permissions and
+* limitations under the License.
+*/
+
+use ton_types::Cell;
+use ton_block::{MsgAddressInt, TransactionProcessingStatus, AccStatusChange, ComputeSkipReason,
+    AccountStatus};
+use std::fmt;
+use serde::de::Error;
+use std::str::FromStr;
+use crate::*;
+
+struct StringVisitor;
+
+impl<'de> serde::de::Visitor<'de> for StringVisitor {
+    type Value = String;
+
+    fn expecting(&self, formatter: &mut fmt::Formatter) -> fmt::Result {
+        formatter.write_str("String")
+    }
+
+    fn visit_string<E>(self, v: String) -> Result<Self::Value, E> where E: serde::de::Error {
+        Ok(v)
+    }
+
+    fn visit_str<E>(self, v: &str) -> Result<Self::Value, E> where E: serde::de::Error {
+        Ok(v.to_string())
+    }
+}
+
+struct U8Visitor;
+
+impl<'de> serde::de::Visitor<'de> for U8Visitor {
+    type Value = u8;
+
+    fn expecting(&self, formatter: &mut fmt::Formatter) -> fmt::Result {
+        formatter.write_str("Number")
+    }
+
+    fn visit_u8<E>(self, v: u8) -> Result<Self::Value, E> where E: serde::de::Error {
+        Ok(v)
+    }
+    
+    fn visit_u64<E>(self, v: u64) -> Result<Self::Value, E> where E: serde::de::Error {
+        Ok(v as u8)
+    }
+}
+
+pub fn deserialize_tree_of_cells_from_base64<'de, D>(b64: &str) -> Result<Cell, D::Error>
+    where D: serde::Deserializer<'de>
+{
+    let bytes = base64::decode(&b64)
+        .map_err(|err| D::Error::custom(format!("error decode base64: {}", err)))?;
+
+    ton_types::cells_serialization::deserialize_tree_of_cells(&mut bytes.as_slice())
+        .map_err(|err| D::Error::custom(format!("BOC read error: {}", err)))
+}
+
+pub fn deserialize_tree_of_cells_opt_cell<'de, D>(d: D) -> Result<Option<Cell>, D::Error>
+    where D: serde::Deserializer<'de>
+{
+    match d.deserialize_string(StringVisitor) {
+        Err(_) => Ok(None),
+        Ok(b64) => {
+            if "null" == b64{
+                Ok(None)
+            } else {
+                Ok(Some(deserialize_tree_of_cells_from_base64::<D>(&b64)?))
+            }
+        }
+    }
+}
+
+pub fn deserialize_address_int_from_string<'de, D>(d: D) -> Result<MsgAddressInt, D::Error>
+    where D: serde::Deserializer<'de>
+{
+    let string = d.deserialize_string(StringVisitor)?;
+
+    MsgAddressInt::from_str(&string)
+         .map_err(|err| D::Error::custom(format!("Address parsing error: {}", err)))
+}
+
+pub fn deserialize_uint_from_string<'de, D>(d: D) -> Result<u128, D::Error>
+    where D: serde::Deserializer<'de>
+{
+    let string = d.deserialize_string(StringVisitor)?;
+
+    if !string.starts_with("0x") {
+        return Err(D::Error::custom(format!("Number parsing error: number must be prefixed with 0x ({})", string)));
+    }
+
+    u128::from_str_radix(&string[2..], 16)
+        .map_err(|err| D::Error::custom(format!("Error parsing number: {}", err)))
+}
+
+pub fn deserialize_tr_state<'de, D>(d: D) -> Result<TransactionProcessingStatus, D::Error>
+    where D: serde::Deserializer<'de>
+{
+    match d.deserialize_u8(U8Visitor) {
+        Err(_) => Ok(TransactionProcessingStatus::Unknown),
+        Ok(0) => Ok(TransactionProcessingStatus::Unknown),
+        Ok(1) => Ok(TransactionProcessingStatus::Preliminary),
+        Ok(2) => Ok(TransactionProcessingStatus::Proposed),
+        Ok(3) => Ok(TransactionProcessingStatus::Finalized),
+        Ok(4) => Ok(TransactionProcessingStatus::Refused),
+        Ok(num) => Err(D::Error::custom(format!("Invalid transaction state: {}", num)))
+    }
+}
+
+pub fn deserialize_acc_state_change<'de, D>(d: D) -> Result<AccStatusChange, D::Error>
+    where D: serde::Deserializer<'de>
+{
+    let num = d.deserialize_u8(U8Visitor)?;
+
+    match num {
+        0 => Ok(AccStatusChange::Unchanged),
+        2 => Ok(AccStatusChange::Frozen),
+        3 => Ok(AccStatusChange::Deleted),
+        num => Err(D::Error::custom(format!("Invalid account change state: {}", num)))
+    }
+}
+
+pub fn deserialize_skipped_reason<'de, D>(d: D) -> Result<Option<ComputeSkipReason>, D::Error>
+    where D: serde::Deserializer<'de>
+{
+    match d.deserialize_u8(U8Visitor) {
+        Err(_) => Ok(None),
+        Ok(0) => Ok(Some(ComputeSkipReason::NoState)),
+        Ok(1) => Ok(Some(ComputeSkipReason::BadState)),
+        Ok(2) => Ok(Some(ComputeSkipReason::NoGas)),
+        Ok(num) => Err(D::Error::custom(format!("Invalid skip reason: {}", num)))
+    }
+}
+
+pub fn deserialize_message_type<'de, D>(d: D) -> Result<MessageType, D::Error>
+    where D: serde::Deserializer<'de>
+{
+    let num = d.deserialize_u8(U8Visitor)?;
+
+    match num {
+        0 => Ok(MessageType::Internal),
+        1 => Ok(MessageType::ExternalInbound),
+        2 => Ok(MessageType::ExternalOutbound),
+        num => Err(D::Error::custom(format!("Invalid message type: {}", num)))
+    }
+}
+
+pub fn deserialize_account_status<'de, D>(d: D) -> Result<AccountStatus, D::Error>
+    where D: serde::Deserializer<'de>
+{
+    let num = d.deserialize_u8(U8Visitor)?;
+
+    match num {
+        0 => Ok(AccountStatus::AccStateUninit),
+        1 => Ok(AccountStatus::AccStateActive),
+        2 => Ok(AccountStatus::AccStateFrozen),
+        3 => Ok(AccountStatus::AccStateNonexist),
+        num => Err(D::Error::custom(format!("Invalid account status: {}", num)))
+    }
+}
+
+pub fn account_status_to_u8(status: AccountStatus) -> u8 {
+    match status {
+        AccountStatus::AccStateUninit => 0,
+        AccountStatus::AccStateActive => 1,
+        AccountStatus::AccStateFrozen => 2,
+        AccountStatus::AccStateNonexist => 3,
+    }
+}