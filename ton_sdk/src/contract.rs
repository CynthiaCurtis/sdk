--- conflicted
+++ resolved
@@ -134,13 +134,13 @@
         Ok(result)
     }
 
-<<<<<<< HEAD
     pub fn from_cell(cell: ton_types::Cell) -> Result<Self> {
         let id = cell.repr_hash().into();
         let state_init = StateInit::construct_from_cell(cell)?;
 
         Ok(Self { state_init, id })
-=======
+    }
+    
     pub fn get_public_key(&self) -> Result<Option<PublicKey>> {
         let data = &self.state_init.data.as_ref().ok_or_else(
             || SdkError::InvalidData {
@@ -151,7 +151,6 @@
             .map(|pub_key| PublicKey::from_bytes(&pub_key))
             .transpose()?
         )
->>>>>>> 4d34e4d5
     }
 
     pub fn set_public_key(&mut self, pub_key: &PublicKey) -> Result<()> {
