/*
* Copyright 2018-2019 TON DEV SOLUTIONS LTD.
*
* Licensed under the SOFTWARE EVALUATION License (the "License"); you may not use
* this file except in compliance with the License.  You may obtain a copy of the
* License at: https://ton.dev/licenses
*
* Unless required by applicable law or agreed to in writing, software
* distributed under the License is distributed on an "AS IS" BASIS,
* WITHOUT WARRANTIES OR CONDITIONS OF ANY KIND, either express or implied.
* See the License for the specific TON DEV software governing permissions and
* limitations under the License.
*/

use crate::*;
use ed25519_dalek::{Keypair, PublicKey};
use std::convert::Into;
use std::io::{Cursor, Read, Seek};
use ton_block::{
    Deserializable, ExternalInboundMessageHeader,
    GetRepresentationHash, Message as TvmMessage, MsgAddressInt,
    Serializable, StateInit, AccountStatus};
use ton_types::cells_serialization::{deserialize_cells_tree, BagOfCells};
<<<<<<< HEAD
use ton_types::dictionary::HashmapE;
use tvm::stack::{BuilderData, Cell, SliceData};
use tvm::types::AccountId;
=======
use ton_types::{CellData, SliceData};
use ton_block::AccountId;
>>>>>>> 26a9474d

pub use ton_abi::json_abi::DecodedMessage;
pub use ton_abi::token::{Token, TokenValue, Tokenizer};

#[cfg(feature = "node_interaction")]
use futures::stream::Stream;
#[cfg(feature = "node_interaction")]
use json_helper::account_status_to_u8;

#[cfg(feature = "node_interaction")]
const ACCOUNT_FIELDS: &str = r#"
    id
    acc_type
    balance
    code
    data
"#;

// The struct represents smart contract and allows
// to deploy and call it, to get some contract's properties.
// Don't forget - in TON blockchain Contract and Account are the same substances.
#[derive(Deserialize, Default, Debug)]
#[serde(default)]
pub struct Contract {
    #[serde(deserialize_with = "json_helper::deserialize_address_int_from_string")]
    pub id: MsgAddressInt,
    #[serde(deserialize_with = "json_helper::deserialize_account_status")]
    pub acc_type: AccountStatus,
    #[serde(deserialize_with = "json_helper::deserialize_uint_from_string")]
    pub balance: u128,
    #[serde(deserialize_with = "json_helper::deserialize_tree_of_cells_opt_cell")]
    pub code: Option<Cell>,
    #[serde(deserialize_with = "json_helper::deserialize_tree_of_cells_opt_cell")]
    pub data: Option<Cell>,
}

#[cfg(test)]
#[path = "tests/test_contract.rs"]
mod tests;

// The struct represents conract's image
pub struct ContractImage {
    state_init: StateInit,
    id: AccountId
}

#[allow(dead_code)]
impl ContractImage {

    // Creating contract image from code data and library bags of cells
    pub fn from_code_data_and_library<T>(code: &mut T, data: Option<&mut T>, library: Option<&mut T>) -> SdkResult<Self>
        where T: Read + Seek {

        let mut state_init = StateInit::default();

        let mut code_roots = deserialize_cells_tree(code)?;
        if code_roots.len() != 1 {
            bail!(SdkErrorKind::InvalidData("Invalid code's bag of cells".into()));
        }
        state_init.set_code(code_roots.remove(0));

        if let Some(data_) = data {
            let mut data_roots = deserialize_cells_tree(data_)?;
            if data_roots.len() != 1 {
                bail!(SdkErrorKind::InvalidData("Invalid data's bag of cells".into()));
            }
            state_init.set_data(data_roots.remove(0));
        }

        if let Some(library_) = library {
            let mut library_roots = deserialize_cells_tree(library_)?;
            if library_roots.len() != 1 {
                bail!(SdkErrorKind::InvalidData("Invalid library's bag of cells".into()));
            }
            state_init.set_library(library_roots.remove(0));
        }

        let id = AccountId::from(state_init.hash()?);

        Ok(Self{ state_init, id })
    }

    pub fn new() -> SdkResult<Self> {
        let state_init = StateInit::default();
        let id = state_init.hash()?.into();

        Ok(Self{ state_init, id })
    }

    pub fn from_state_init<T>(state_init_bag: &mut T) -> SdkResult<Self>
        where T: Read {

        let mut si_roots = deserialize_cells_tree(state_init_bag)?;
        if si_roots.len() != 1 {
            bail!(SdkErrorKind::InvalidData("Invalid state init's bag of cells".into()));
        }

        let state_init : StateInit
            = StateInit::construct_from(&mut SliceData::from(si_roots.remove(0)))?;

        let id = state_init.hash()?.into();

        Ok(Self{ state_init, id })
    }

    pub fn from_state_init_and_key<T>(state_init_bag: &mut T, pub_key: &PublicKey) -> SdkResult<Self>
        where T: Read {

        let mut result = Self::from_state_init(state_init_bag)?;
        result.set_public_key(pub_key)?;

        Ok(result)
    }

    pub fn set_public_key(&mut self, pub_key: &PublicKey) -> SdkResult<()> {
        let state_init = &mut self.state_init;

        let new_data = AbiContract::insert_pubkey(
            state_init.data.clone().unwrap_or_default().into(),
            pub_key.as_bytes(),
        )?;
        state_init.set_data(new_data.into_cell());

        self.id = state_init.hash()?.into();

        Ok(())
    }
    
    pub fn get_serialized_code(&self) -> SdkResult<Vec<u8>> {
        match &self.state_init.code {
            Some(cell) => {
                let mut data = Vec::new();
                let bag = BagOfCells::with_root(&cell);
                bag.write_to(&mut data, false)?;

                Ok(data)
            },
            None => bail!(SdkErrorKind::InvalidData("State init has no code".to_owned()))
        }
    }

    pub fn get_serialized_data(&self) -> SdkResult<Vec<u8>> {
        match &self.state_init.data {
            Some(cell) => {
                let mut data = Vec::new();
                let bag = BagOfCells::with_root(&cell);
                bag.write_to(&mut data, false)?;

                Ok(data)
            },
            None => bail!(SdkErrorKind::InvalidData("State init has no data".to_owned()))
        }
    }

    pub fn serialize(&self) -> SdkResult<Vec<u8>> {
        let cell = self.state_init.write_to_new_cell()?;

        let mut data = Vec::new();
        let bag = BagOfCells::with_root(&cell.into());
        bag.write_to(&mut data, false)?;

        Ok(data)
    }

    // Returns future contract's state_init struct
    pub fn state_init(self) -> StateInit {
        self.state_init
    }

    // Returns future contract's identifier
    pub fn account_id(&self) -> AccountId {
        self.id.clone()
    }

    // Returns future contract's address
    pub fn msg_address(&self, workchain_id: i32) -> MsgAddressInt {
        match workchain_id / 128 {
            0 => MsgAddressInt::with_standart(None, workchain_id as i8, self.id.clone()).unwrap(),
            _ => MsgAddressInt::with_variant(None, workchain_id, self.id.clone()).unwrap(),
        }
    }

    ///Allows to change initial values for public contract variables
    pub fn update_data(&mut self, data_json: &str, abi_json: &str) -> SdkResult<()> {
        let new_data = ton_abi::json_abi::update_contract_data(
            abi_json,
            data_json,
            self.state_init.data.clone().unwrap_or_default().into())?;

        self.state_init.set_data(new_data.into_cell());
        self.id = self.state_init.hash()?.into();

        Ok(())
    }
<<<<<<< HEAD

    fn insert_pubkey(data: Cell, pubkey: &[u8]) -> SdkResult<Cell> {
        let pubkey_vec = pubkey.to_vec();
        let pubkey_len = pubkey_vec.len() * 8;
        let value = BuilderData::with_raw(pubkey_vec, pubkey_len)
                .unwrap_or(BuilderData::new()).into();
        Self::insert_data_item(data, 0, value)
    }

    const DATA_MAP_KEYLEN: usize = 64;

    fn insert_data_item(data: Cell, key: u64, value: BuilderData) -> SdkResult<Cell> {
        let mut map = HashmapE::with_data(
            Self::DATA_MAP_KEYLEN, 
            data.into(),
        );
        map.set(
            key.write_to_new_cell().unwrap().into(), 
            &value.into(), 
        )?;
        Ok(map.write_to_new_cell()?.into())
    }
=======
>>>>>>> 26a9474d
}

pub fn decode_std_base64(data: &str) -> SdkResult<MsgAddressInt> {
    // conversion from base64url
    let data = data.replace('_', "/").replace('-', "+");

    let vec = base64::decode(&data)?;

    // check CRC and address tag
    let mut crc = crc_any::CRC::crc16xmodem();
    crc.digest(&vec[..34]);

    if crc.get_crc_vec_be() != &vec[34..36] || vec[0] & 0x3f != 0x11 {
        bail!(SdkErrorKind::InvalidArg(data.to_owned()));
    };

    Ok(MsgAddressInt::with_standart(None, vec[1] as i8, vec[2..34].into())?)
}

pub fn encode_base64(address: &MsgAddressInt, bounceable: bool, test: bool, as_url: bool) -> SdkResult<String> {
    if let MsgAddressInt::AddrStd(address) = address {
        let mut tag = if bounceable { 0x11 } else { 0x51 };
        if test { tag |= 0x80 };
        let mut vec = vec![tag];
        vec.extend_from_slice(&address.workchain_id.to_be_bytes());
        vec.append(&mut address.address.get_bytestring(0));

        let mut crc = crc_any::CRC::crc16xmodem();
        crc.digest(&vec);
        vec.extend_from_slice(&crc.get_crc_vec_be());

        let result = base64::encode(&vec);

        if as_url {
            Ok(result.replace('/', "_").replace('+', "-"))
        } else {
            Ok(result)
        }
    } else { bail!(SdkErrorKind::InvalidData("Non-std address".to_owned())) }
}

#[allow(dead_code)]
#[cfg(feature = "node_interaction")]
impl Contract {

    // Asynchronously loads a Contract instance or None if contract with given id is not exists
    pub fn load(address: &MsgAddressInt) -> SdkResult<Box<dyn Stream<Item = Option<Contract>, Error = SdkError>>> {
        let id = address.to_string();

        let map = queries_helper::load_record_fields(
            CONTRACTS_TABLE_NAME,
            &id,
            ACCOUNT_FIELDS)?
                .and_then(|val| {
                    if val == serde_json::Value::Null {
                        Ok(None)
                    } else {
                        let acc: Contract = serde_json::from_value(val)
                            .map_err(|err| SdkErrorKind::InvalidData(format!("error parsing account: {}", err)))?;

                        Ok(Some(acc))
                    }
            });

        Ok(Box::new(map))
    }

    // Asynchronously loads a Contract instance or None if contract with given id is not exists
    pub fn load_wait_deployed(address: &MsgAddressInt) -> SdkResult<Contract> {
        let value = queries_helper::wait_for(
            CONTRACTS_TABLE_NAME,
            &json!({
                "id": {
                    "eq": address.to_string()
                },
                "acc_type": { "eq": account_status_to_u8(AccountStatus::AccStateActive) }
            }).to_string(),
            ACCOUNT_FIELDS)?;

        let acc: Contract = serde_json::from_value(value)
            .map_err(|err| SdkErrorKind::InvalidData(format!("error parsing account: {}", err)))?;

        Ok(acc)
    }

    // Asynchronously loads a Contract's json representation
    // or null if message with given id is not exists
    pub fn load_json(id: AccountId) -> SdkResult<Box<dyn Stream<Item = String, Error = SdkError>>> {

        let map = queries_helper::load_record_fields(CONTRACTS_TABLE_NAME, &id.to_hex_string(), ACCOUNT_FIELDS)?
            .map(|val| val.to_string());

        Ok(Box::new(map))
    }

    // Packs given inputs by abi and asynchronously calls contract.
    // Works with json representation of input and abi.
    // To get calling result - need to load message,
    // it's id and processing status is returned by this function
    pub fn call_json(address: MsgAddressInt, func: String, input: String, abi: String, key_pair: Option<&Keypair>)
        -> SdkResult<Box<dyn Stream<Item = Transaction, Error = SdkError>>> {

        // pack params into bag of cells via ABI
        let msg_body = ton_abi::encode_function_call(abi, func, input, false, key_pair)
            .map_err(|err| SdkError::from(SdkErrorKind::AbiError(err)))?;

        let msg = Self::create_message(address, msg_body.into())?;

        // send message by Kafka
        let msg_id = Self::_send_message(msg)?;

        // subscribe on updates from DB and return updates stream
        Self::subscribe_transaction_processing(&msg_id)
    }

    // Packs given image and input and asynchronously calls given contract's constructor method.
    // Works with json representation of input and abi.
    // To get calling result - need to load message,
    // it's id and processing status is returned by this function
    pub fn deploy_json(func: String, input: String, abi: String, image: ContractImage, key_pair: Option<&Keypair>, workchain_id: i32)
        -> SdkResult<Box<dyn Stream<Item = Transaction, Error = SdkError>>> {

        let msg_body = ton_abi::encode_function_call(abi, func, input, false, key_pair)
            .map_err(|err| SdkError::from(SdkErrorKind::AbiError(err)))?;

        let cell = msg_body.into();
        let msg = Self::create_deploy_message(Some(cell), image, workchain_id)?;

        let msg_id = Self::_send_message(msg)?;

        Self::subscribe_transaction_processing(&msg_id)
    }

    // Packs given image asynchronously send deploy message into blockchain.
    // To get calling result - need to load message,
    // it's id and processing status is returned by this function
    pub fn deploy_no_constructor(image: ContractImage, workchain_id: i32)
        -> SdkResult<Box<dyn Stream<Item = Transaction, Error = SdkError>>> {
        let msg = Self::create_deploy_message(None, image, workchain_id)?;

        let msg_id = Self::_send_message(msg)?;

        Self::subscribe_transaction_processing(&msg_id)
    }

    // Asynchronously calls contract by sending given message.
    // To get calling result - need to load message,
    // it's id and processing status is returned by this function
    pub fn send_message(msg: TvmMessage)
        -> SdkResult<Box<dyn Stream<Item = Transaction, Error = SdkError>>> 
    {
        // send message by Kafka
        let msg_id = Self::_send_message(msg)?;
        // subscribe on updates from DB and return updates stream
        Self::subscribe_transaction_processing(&msg_id)
    }

    fn _send_message(msg: TvmMessage) -> SdkResult<MessageId> {
        let (data, id) = Self::serialize_message(msg)?;

        requests_helper::send_message(&id.to_bytes()?, &data)?;
        //println!("msg is sent, id: {}", id);
        Ok(id.clone())
    }

    pub fn send_serialized_message(id: &MessageId, msg: &[u8]) -> SdkResult<()> {
        requests_helper::send_message(&id.to_bytes()?, msg)
    }

    pub fn subscribe_transaction_processing(message_id: &MessageId) ->
        SdkResult<Box<dyn Stream<Item = Transaction, Error = SdkError>>> {

        let subscribe_stream = queries_helper::subscribe_record_updates(
            TRANSACTIONS_TABLE_NAME,
            &format!("{{ \"in_msg\": {{\"eq\": \"{}\" }} }}", message_id), 
            TRANSACTION_FIELDS_ORDINARY)?
                .and_then(|value| {
                    Ok(serde_json::from_value::<Transaction>(value)?)
                });

        Ok(Box::new(subscribe_stream))
    }
}

pub struct MessageToSign {
    pub message: Vec<u8>,
    pub data_to_sign: Vec<u8>
}

impl Contract {
    /// Returns contract's address
    pub fn address(&self) -> MsgAddressInt {
        self.id.clone()
    }

    /// Returns contract's identifier
    pub fn id(&self) -> SdkResult<AccountId> {
        Ok(self.id.get_address())
    }

    /// Returns contract's balance in NANO grams
    pub fn balance_grams(&self) -> SdkResult<u128> {
        Ok(self.balance)
    }

    // ------- Decoding functions -------

    /// Creates `Contract` struct by data from database
    pub fn from_json(json: &str) -> SdkResult<Self> {
        let acc: Contract = serde_json::from_str(json)?;

        Ok(acc)
    }

    /// Invokes local TVM instance with provided inbound message.
    /// Returns outbound messages generated by contract function
    pub fn local_call(&self, message: TvmMessage) -> SdkResult<Vec<Message>> {
        let code = self.code.clone().ok_or(
            SdkError::from(SdkErrorKind::InvalidData("Account has no code".to_owned())))?;

        let mut messages = vec![];
        for tvm_msg in &local_tvm::local_contract_call(code, self.data.clone(), &message)? {
            messages.push(Message::with_msg(tvm_msg)?);
        }

        Ok(messages)
    }

    /// Invokes local TVM instance with provided inbound message.
    /// Returns outbound messages generated by contract function
    pub fn local_call_json(&self, func: String, input: String, abi: String, key_pair: Option<&Keypair>)
         -> SdkResult<Vec<Message>>
    {
        // pack params into bag of cells via ABI
        let msg_body = ton_abi::encode_function_call(abi, func, input, false, key_pair)
            .map_err(|err| SdkError::from(SdkErrorKind::AbiError(err)))?;

        let address = self.address();

        let msg = Self::create_message(address, msg_body.into())?;

        self.local_call(msg)
    }

    /// Decodes output parameters returned by contract function call 
    pub fn decode_function_response_json(abi: String, function: String, response: SliceData, internal: bool) 
        -> SdkResult<String> {

        ton_abi::json_abi::decode_function_response(abi, function, response, internal)
            .map_err(|err| SdkError::from(SdkErrorKind::AbiError(err)))
    }

    /// Decodes output parameters returned by contract function call from serialized message body
    pub fn decode_function_response_from_bytes_json(abi: String, function: String, response: &[u8], internal: bool)
        -> SdkResult<String> {

        let slice = Self::deserialize_tree_to_slice(response)?;

        Self::decode_function_response_json(abi, function, slice, internal)
    }

    /// Decodes output parameters returned by contract function call 
    pub fn decode_unknown_function_response_json(abi: String, response: SliceData, internal: bool) 
        -> SdkResult<DecodedMessage> {

        ton_abi::json_abi::decode_unknown_function_response(abi, response, internal)
            .map_err(|err| SdkError::from(SdkErrorKind::AbiError(err)))
    }

    /// Decodes output parameters returned by contract function call from serialized message body
    pub fn decode_unknown_function_response_from_bytes_json(abi: String, response: &[u8], internal: bool)
        -> SdkResult<DecodedMessage> {

        let slice = Self::deserialize_tree_to_slice(response)?;

        Self::decode_unknown_function_response_json(abi, slice, internal)
    }

    /// Decodes output parameters returned by contract function call 
    pub fn decode_unknown_function_call_json(abi: String, response: SliceData, internal: bool) 
        -> SdkResult<DecodedMessage> {

        ton_abi::json_abi::decode_unknown_function_call(abi, response, internal)
            .map_err(|err| SdkError::from(SdkErrorKind::AbiError(err)))
    }

    /// Decodes output parameters returned by contract function call from serialized message body
    pub fn decode_unknown_function_call_from_bytes_json(abi: String, response: &[u8], internal: bool)
        -> SdkResult<DecodedMessage> {

        let slice = Self::deserialize_tree_to_slice(response)?;

        Self::decode_unknown_function_call_json(abi, slice, internal)
    }

    // ------- Call constructing functions -------

    // Packs given inputs by abi into Message struct.
    // Works with json representation of input and abi.
    // Returns message's bag of cells and identifier.
    pub fn construct_call_message_json(address: MsgAddressInt, func: String, input: String,
        abi: String, internal: bool, key_pair: Option<&Keypair>) -> SdkResult<(Vec<u8>, MessageId)> {

        // pack params into bag of cells via ABI
        let msg_body = ton_abi::encode_function_call(abi, func, input, internal, key_pair)
            .map_err(|err| SdkError::from(SdkErrorKind::AbiError(err)))?;

        let address = address;
        let msg = Self::create_message(address, msg_body.into())?;

        Self::serialize_message(msg)
    }

    // Creates Message struct with provided body and account address
    // Returns message's bag of cells and identifier.
    pub fn construct_call_message_with_body(address: MsgAddressInt, body: &[u8]) -> SdkResult<(Vec<u8>, MessageId)> {
        let body_cell = Self::deserialize_tree_to_slice(body)?;

        let address = address;
        let msg = Self::create_message(address, body_cell)?;

        Self::serialize_message(msg)
    }

    // Packs given inputs by abi into Message struct without sign and returns data to sign.
    // Sign should be then added with `add_sign_to_message` function
    // Works with json representation of input and abi.
    pub fn get_call_message_bytes_for_signing(address: MsgAddressInt, func: String, input: String, 
        abi: String) -> SdkResult<MessageToSign> {
        
        // pack params into bag of cells via ABI
        let (msg_body, data_to_sign) = ton_abi::prepare_function_call_for_sign(abi, func, input)
            .map_err(|err| SdkError::from(SdkErrorKind::AbiError(err)))?;

        let msg = Self::create_message(address, msg_body.into())?;

        Self::serialize_message(msg).map(|(msg_data, _id)| {
                MessageToSign { message: msg_data, data_to_sign } 
            }
        )
    }

     // ------- Deploy constructing functions -------

    // Packs given image and input into Message struct.
    // Works with json representation of input and abi.
    // Returns message's bag of cells and identifier.
    pub fn construct_deploy_message_json(func: String, input: String, abi: String, image: ContractImage,
        key_pair: Option<&Keypair>, workchain_id: i32) -> SdkResult<(Vec<u8>, MessageId)> {

        let msg_body = ton_abi::encode_function_call(abi, func, input, false, key_pair)
            .map_err(|err| SdkError::from(SdkErrorKind::AbiError(err)))?;

        let cell = msg_body.into();
        let msg = Self::create_deploy_message(Some(cell), image, workchain_id)?;

        Self::serialize_message(msg)
    }

    // Packs given image and body into Message struct.
    // Returns message's bag of cells and identifier.
    pub fn construct_deploy_message_with_body(image: ContractImage, body: Option<&[u8]>, workchain_id: i32) -> SdkResult<(Vec<u8>, MessageId)> {
        let body_cell = match body {
            None => None,
            Some(data) => Some(Self::deserialize_tree_to_slice(data)?)
        };

        let msg = Self::create_deploy_message(body_cell, image, workchain_id)?;
        
        Self::serialize_message(msg)
    }

    // Packs given image into Message struct.
    // Returns message's bag of cells and identifier.
    pub fn construct_deploy_message_no_constructor(image: ContractImage, workchain_id: i32)
        -> SdkResult<(Vec<u8>, MessageId)>
    {
        let msg = Self::create_deploy_message(None, image, workchain_id)?;

        Self::serialize_message(msg)
    }
    
    // Packs given image and input into Message struct without sign and returns data to sign.
    // Sign should be then added with `add_sign_to_message` function
    // Works with json representation of input and abi.
    pub fn get_deploy_message_bytes_for_signing(func: String, input: String, abi: String,
        image: ContractImage, workchain_id: i32) -> SdkResult<MessageToSign> {

        let (msg_body, data_to_sign) = ton_abi::prepare_function_call_for_sign(abi, func, input)
                .map_err(|err| SdkError::from(SdkErrorKind::AbiError(err)))?;

        let cell = msg_body.into();
        let msg = Self::create_deploy_message(Some(cell), image, workchain_id)?;

        Self::serialize_message(msg).map(|(msg_data, _id)| {
                MessageToSign { message: msg_data, data_to_sign } 
            }
        )
    }


    // Add sign to message, returned by `get_deploy_message_bytes_for_signing` or 
    // `get_run_message_bytes_for_signing` function.
    // Returns serialized message and identifier.
    pub fn add_sign_to_message(signature: &[u8], public_key: &[u8], message: &[u8]) 
        -> SdkResult<(Vec<u8>, MessageId)> {
        
        let mut slice = Self::deserialize_tree_to_slice(message)?;

        let mut message: TvmMessage = TvmMessage::construct_from(&mut slice)?;

        let body = message.body()
            .ok_or(SdkError::from(SdkErrorKind::InvalidData("No message body".to_owned())))?;

        let signed_body = ton_abi::add_sign_to_function_call(signature, public_key, body)
            .map_err(|err| SdkError::from(SdkErrorKind::AbiError(err)))?;

        *message.body_mut() = Some(signed_body.into());
            

        Self::serialize_message(message)
    }

    fn create_message(address: MsgAddressInt, msg_body: SliceData) -> SdkResult<TvmMessage> {

        let mut msg_header = ExternalInboundMessageHeader::default();
        msg_header.dst = address;
        
        let mut msg = TvmMessage::with_ext_in_header(msg_header);
        *msg.body_mut() = Some(msg_body);

        Ok(msg)
    }

    fn create_deploy_message(
        msg_body: Option<SliceData>,
        image: ContractImage,
        workchain_id: i32
    ) -> SdkResult<TvmMessage> {
        let mut msg_header = ExternalInboundMessageHeader::default();
        msg_header.dst = image.msg_address(workchain_id);
        let mut msg = TvmMessage::with_ext_in_header(msg_header);
        *msg.state_init_mut() = Some(image.state_init());
        *msg.body_mut() = msg_body;
        Ok(msg)
    }

    pub fn  serialize_message(msg: TvmMessage) -> SdkResult<(Vec<u8>, MessageId)> {
        let cells = msg.write_to_new_cell()?.into();

        let mut data = Vec::new();
        let bag = BagOfCells::with_root(&cells);
        bag.write_to(&mut data, false)?;

        Ok((data, (&cells.repr_hash().as_slice()[..]).into()))
    }

    /// Deserializes tree of cells from byte array into `SliceData`
    fn deserialize_tree_to_slice(data: &[u8]) -> SdkResult<SliceData> {
        let mut response_cells = deserialize_cells_tree(&mut Cursor::new(data))?;

        if response_cells.len() != 1 {
            return Err(SdkError::from(SdkErrorKind::InvalidData("Deserialize message error".to_owned())));
        }

        Ok(response_cells.remove(0).into())
    }

    /// Deserializes TvmMessage from byte array
    pub fn deserialize_message(message: &[u8]) -> SdkResult<TvmMessage> {
        let mut root_cells = deserialize_cells_tree(&mut Cursor::new(message))?;

        if root_cells.len() != 1 { 
            return Err(SdkError::from(SdkErrorKind::InvalidData("Deserialize message error".to_owned())));
        }

        Ok(TvmMessage::construct_from(&mut root_cells.remove(0).into())?)
    }
}<|MERGE_RESOLUTION|>--- conflicted
+++ resolved
@@ -21,14 +21,8 @@
     GetRepresentationHash, Message as TvmMessage, MsgAddressInt,
     Serializable, StateInit, AccountStatus};
 use ton_types::cells_serialization::{deserialize_cells_tree, BagOfCells};
-<<<<<<< HEAD
-use ton_types::dictionary::HashmapE;
-use tvm::stack::{BuilderData, Cell, SliceData};
-use tvm::types::AccountId;
-=======
-use ton_types::{CellData, SliceData};
+use ton_types::{Cell, SliceData};
 use ton_block::AccountId;
->>>>>>> 26a9474d
 
 pub use ton_abi::json_abi::DecodedMessage;
 pub use ton_abi::token::{Token, TokenValue, Tokenizer};
@@ -223,31 +217,6 @@
 
         Ok(())
     }
-<<<<<<< HEAD
-
-    fn insert_pubkey(data: Cell, pubkey: &[u8]) -> SdkResult<Cell> {
-        let pubkey_vec = pubkey.to_vec();
-        let pubkey_len = pubkey_vec.len() * 8;
-        let value = BuilderData::with_raw(pubkey_vec, pubkey_len)
-                .unwrap_or(BuilderData::new()).into();
-        Self::insert_data_item(data, 0, value)
-    }
-
-    const DATA_MAP_KEYLEN: usize = 64;
-
-    fn insert_data_item(data: Cell, key: u64, value: BuilderData) -> SdkResult<Cell> {
-        let mut map = HashmapE::with_data(
-            Self::DATA_MAP_KEYLEN, 
-            data.into(),
-        );
-        map.set(
-            key.write_to_new_cell().unwrap().into(), 
-            &value.into(), 
-        )?;
-        Ok(map.write_to_new_cell()?.into())
-    }
-=======
->>>>>>> 26a9474d
 }
 
 pub fn decode_std_base64(data: &str) -> SdkResult<MsgAddressInt> {
