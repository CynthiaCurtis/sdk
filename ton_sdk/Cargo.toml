[package]
name = 'ton_sdk'
version = '1.36.0'
edition = '2018'
license = 'Apache-2.0'
authors = [ 'TON Labs LTD <support@tonlabs.io>' ]

[dependencies]
<<<<<<< HEAD
ton_abi = { git = 'https://github.com/tonlabs/ton-labs-abi.git', tag = '2.2.12' }
ton_block = { git = 'https://github.com/tonlabs/ton-labs-block.git', tag = '1.7.53' }
ton_vm = { default-features = false, git = 'https://github.com/tonlabs/ton-labs-vm.git', tag = '1.8.40' }
ton_types = { git = 'https://github.com/tonlabs/ton-labs-types.git', tag = '1.11.3' }
=======
ton_abi = { git = 'https://github.com/tonlabs/ton-labs-abi.git', tag = '2.3.0' }
ton_block = { git = 'https://github.com/tonlabs/ton-labs-block.git', tag = '1.7.51' }
ton_vm = { default-features = false, git = 'https://github.com/tonlabs/ton-labs-vm.git', tag = '1.8.39' }
ton_types = { git = 'https://github.com/tonlabs/ton-labs-types.git', tag = '1.11.2' }
>>>>>>> 5f56516f

api_info = { path = '../api/info' }
api_derive = { path = '../api/derive' }

num-bigint = '0.4'
sha2 = '0.9'
serde_json = '1.0.41'
serde = '1.0.91'
serde_derive = '1.0.91'
hex = '0.3.2'
ed25519-dalek = '1.0.0'
lazy_static = '1.1.0'
base64 = '0.10.0'
chrono = '0.4.9'
failure = '0.1'
num-traits = '0.2'
log = '0.4.11'<|MERGE_RESOLUTION|>--- conflicted
+++ resolved
@@ -6,17 +6,10 @@
 authors = [ 'TON Labs LTD <support@tonlabs.io>' ]
 
 [dependencies]
-<<<<<<< HEAD
-ton_abi = { git = 'https://github.com/tonlabs/ton-labs-abi.git', tag = '2.2.12' }
+ton_abi = { git = 'https://github.com/tonlabs/ton-labs-abi.git', tag = '2.3.0' }
 ton_block = { git = 'https://github.com/tonlabs/ton-labs-block.git', tag = '1.7.53' }
 ton_vm = { default-features = false, git = 'https://github.com/tonlabs/ton-labs-vm.git', tag = '1.8.40' }
 ton_types = { git = 'https://github.com/tonlabs/ton-labs-types.git', tag = '1.11.3' }
-=======
-ton_abi = { git = 'https://github.com/tonlabs/ton-labs-abi.git', tag = '2.3.0' }
-ton_block = { git = 'https://github.com/tonlabs/ton-labs-block.git', tag = '1.7.51' }
-ton_vm = { default-features = false, git = 'https://github.com/tonlabs/ton-labs-vm.git', tag = '1.8.39' }
-ton_types = { git = 'https://github.com/tonlabs/ton-labs-types.git', tag = '1.11.2' }
->>>>>>> 5f56516f
 
 api_info = { path = '../api/info' }
 api_derive = { path = '../api/derive' }
