/*
* Copyright 2018-2020 TON DEV SOLUTIONS LTD.
*
* Licensed under the SOFTWARE EVALUATION License (the "License"); you may not use
* this file except in compliance with the License.
*
* Unless required by applicable law or agreed to in writing, software
* distributed under the License is distributed on an "AS IS" BASIS,
* WITHOUT WARRANTIES OR CONDITIONS OF ANY KIND, either express or implied.
* See the License for the specific TON DEV software governing permissions and
* limitations under the License.
*/

mod client;
mod client_env;
pub(crate) mod errors;
pub(crate) mod storage;
#[cfg(not(feature = "wasm"))]
mod std_client_env;
#[cfg(not(feature = "wasm"))]
pub(crate) use std_client_env::{ClientEnv, LocalStorage};
#[cfg(feature = "wasm")]
mod wasm_client_env;
#[cfg(feature = "wasm")]
pub(crate) use wasm_client_env::{ClientEnv, LocalStorage};

#[cfg(not(feature = "wasm"))]
#[cfg(test)]
pub(crate) use crate::client::network_mock::{NetworkMock};

#[cfg(test)]
mod tests;

#[cfg(not(feature = "wasm"))]
#[cfg(test)]
mod network_mock;

pub use client::{ClientConfig, ClientContext};
pub use errors::{Error, ErrorCode};

pub(crate) use client_env::{FetchMethod, FetchResult, WebSocket};
pub(crate) use client::{AppObject, NetworkUID};

use crate::error::ClientResult;
use crate::json_interface::runtime::Runtime;
use api_info::API;
use std::sync::Arc;

pub(crate) const LOCAL_STORAGE_DEFAULT_DIR_NAME: &str = ".tonclient";

<<<<<<< HEAD
lazy_static! {
    static ref KEY_FORMAT_RE: regex::Regex = regex::Regex::new(r#"^[a-zA-Z0-9_\./]+?$"#).unwrap();
}

pub(crate) fn is_storage_key_correct(key: &str) -> bool {
    KEY_FORMAT_RE.is_match(key)
}

=======
>>>>>>> bccbdbfe
pub fn core_version() -> String {
    env!("CARGO_PKG_VERSION").into()
}

#[derive(Serialize, Deserialize, ApiType, Default, Clone)]
pub struct ResultOfVersion {
    /// Core Library version
    pub version: String,
}

/// Returns Core Library version
#[api_function]
pub fn version(_context: Arc<ClientContext>) -> ClientResult<ResultOfVersion> {
    Ok(ResultOfVersion {
        version: core_version(),
    })
}

#[derive(ApiType, Default, Serialize, Deserialize)]
pub struct ResultOfGetApiReference {
    pub api: API,
}

/// Returns Core Library API reference
#[api_function]
pub fn get_api_reference(_context: Arc<ClientContext>) -> ClientResult<ResultOfGetApiReference> {
    Ok(ResultOfGetApiReference {
        api: Runtime::api().clone(),
    })
}

#[derive(ApiType, Default, Serialize, Deserialize, Clone)]
pub struct BuildInfoDependency {
    /// Dependency name. Usually it is a crate name.
    pub name: String,
    /// Git commit hash of the related repository.
    pub git_commit: String,
}

#[derive(ApiType, Default, Serialize, Deserialize, Clone)]
pub struct ResultOfBuildInfo {
    /// Build number assigned to this build by the CI.
    build_number: u32,
    /// Fingerprint of the most important dependencies.
    dependencies: Vec<BuildInfoDependency>,
}

/// Returns detailed information about this build.
#[api_function]
pub fn build_info(_context: Arc<ClientContext>) -> ClientResult<ResultOfBuildInfo> {
    Ok(
        serde_json::from_str(include_build_info!()).unwrap_or(ResultOfBuildInfo {
            build_number: 0,
            dependencies: vec![],
        }),
    )
}

#[derive(Serialize, Deserialize, ApiType, Default, Clone)]
pub struct ParamsOfAppRequest {
    /// Request ID. Should be used in `resolve_app_request` call
    pub app_request_id: u32,
    /// Request describing data
    pub request_data: serde_json::Value,
}

#[derive(Serialize, Deserialize, ApiType, Clone)]
#[serde(tag="type")]
pub enum AppRequestResult {
    /// Error occurred during request processing
    Error {
        /// Error description
        text: String
    },
    /// Request processed successfully
    Ok {
        /// Request processing result
        result: serde_json::Value
    }
}

impl Default for AppRequestResult {
    fn default() -> Self {
        AppRequestResult::Error{ text: Default::default() }
    }
}

#[derive(Serialize, Deserialize, ApiType, Default, Clone)]
pub struct ParamsOfResolveAppRequest {
    /// Request ID received from SDK
    pub app_request_id: u32,
    /// Result of request processing
    pub result: AppRequestResult,
}

/// Resolves application request processing result
#[api_function]
pub async fn resolve_app_request(
    context: std::sync::Arc<ClientContext>,
    params: ParamsOfResolveAppRequest,
) -> ClientResult<()> {
    let request_id = params.app_request_id;
    let sender = context.app_requests
        .lock()
        .await
        .remove(&request_id)
        .ok_or(Error::no_such_request(request_id))?;

    sender.send(params.result)
        .map_err(|_| Error::can_not_send_request_result(request_id))
}<|MERGE_RESOLUTION|>--- conflicted
+++ resolved
@@ -48,17 +48,6 @@
 
 pub(crate) const LOCAL_STORAGE_DEFAULT_DIR_NAME: &str = ".tonclient";
 
-<<<<<<< HEAD
-lazy_static! {
-    static ref KEY_FORMAT_RE: regex::Regex = regex::Regex::new(r#"^[a-zA-Z0-9_\./]+?$"#).unwrap();
-}
-
-pub(crate) fn is_storage_key_correct(key: &str) -> bool {
-    KEY_FORMAT_RE.is_match(key)
-}
-
-=======
->>>>>>> bccbdbfe
 pub fn core_version() -> String {
     env!("CARGO_PKG_VERSION").into()
 }
