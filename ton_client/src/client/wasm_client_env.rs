--- conflicted
+++ resolved
@@ -12,12 +12,8 @@
 */
 
 use super::{Error, FetchMethod, FetchResult, WebSocket};
-<<<<<<< HEAD
-use crate::client::{LOCAL_STORAGE_DEFAULT_DIR_NAME, is_storage_key_correct};
-=======
 use crate::client::LOCAL_STORAGE_DEFAULT_DIR_NAME;
 use crate::client::storage::KeyValueStorage;
->>>>>>> bccbdbfe
 use crate::error::ClientResult;
 use futures::{Future, FutureExt, SinkExt, StreamExt};
 use indexed_db_futures::{IdbDatabase, IdbQuerySource, IdbVersionChangeEvent};
@@ -26,17 +22,9 @@
 use wasm_bindgen::prelude::*;
 use wasm_bindgen::JsCast;
 use wasm_bindgen_futures::JsFuture;
-<<<<<<< HEAD
-use web_sys::{Event, MessageEvent, Request, RequestInit, Response, Storage, Window};
-use js_sys::JSON;
-
-use failure::err_msg;
-
-=======
 use web_sys::{Event, MessageEvent, Request, RequestInit, Response, Window, IdbTransactionMode};
 use js_sys::JSON;
 
->>>>>>> bccbdbfe
 #[cfg(test)]
 #[path = "client_env_tests.rs"]
 mod client_env_tests;
@@ -350,30 +338,6 @@
             remote_address: None,
         })
     }
-
-    fn calc_storage_path(local_storage_path: &Option<String>, key: &str) -> String {
-        let local_storage_path = local_storage_path
-            .clone()
-            .unwrap_or(LOCAL_STORAGE_DEFAULT_DIR_NAME.to_string());
-
-        format!("{}/{}", local_storage_path, key)
-    }
-
-    fn key_to_path(local_storage_path: &Option<String>, key: &str) -> ClientResult<String> {
-        if !is_storage_key_correct(key) {
-            Error::invalid_storage_key(key);
-        }
-
-        Ok(Self::calc_storage_path(local_storage_path, key))
-    }
-
-    fn local_storage() -> ClientResult<Storage> {
-        let window = web_sys::window()
-            .ok_or_else(|| Error::local_storage_error("Can not get `window` object"))?;
-        window.local_storage()
-            .map_err(|js_err| Error::local_storage_error(js_error_to_string(js_err)))?
-            .ok_or_else(|| Error::local_storage_error("Local storage is not available"))
-    }
 }
 
 impl ClientEnv {
@@ -420,15 +384,6 @@
         })
         .await?
     }
-<<<<<<< HEAD
-
-    /// Read binary value by a given key from the local storage
-    pub async fn bin_read_local_storage(
-        local_storage_path: &Option<String>,
-        key: &str,
-    ) -> ClientResult<Option<Vec<u8>>> {
-        Ok(Self::read_local_storage(local_storage_path, key).await?
-=======
 }
 
 pub(crate) struct LocalStorage {
@@ -476,58 +431,11 @@
         key: &str,
     ) -> ClientResult<Option<Vec<u8>>> {
         Ok(Self::read_str(local_storage_path, storage_name, key).await?
->>>>>>> bccbdbfe
             .map(|content_base64| base64::decode(&content_base64))
             .transpose()
             .map_err(|err| Error::local_storage_error(err))?)
     }
 
-<<<<<<< HEAD
-    /// Read string value by a given key from the local storage
-    pub async fn read_local_storage(
-        local_storage_path: &Option<String>,
-        key: &str,
-    ) -> ClientResult<Option<String>> {
-        let path = Self::key_to_path(local_storage_path, key)?;
-
-        Ok(Self::local_storage()?.get_item(&path)
-               .map_err(|js_err| Error::local_storage_error(js_error_to_string(js_err)))?)
-    }
-
-    /// Write binary value by a given key into the local storage
-    pub async fn bin_write_local_storage(
-        local_storage_path: &Option<String>,
-        key: &str,
-        value: &[u8],
-    ) -> ClientResult<()> {
-        Self::write_local_storage(local_storage_path, key, &base64::encode(value)).await
-    }
-
-    /// Write string value by a given key into the local storage
-    pub async fn write_local_storage(
-        local_storage_path: &Option<String>,
-        key: &str,
-        value: &str,
-    ) -> ClientResult<()> {
-        let path = Self::key_to_path(local_storage_path, key)?;
-
-        Self::local_storage()?.set_item(&path, value)
-            .map_err(|js_err| Error::local_storage_error(js_error_to_string(js_err)))
-    }
-
-    /// Remove value by a given key out of the local storage
-    #[allow(dead_code)]
-    pub async fn remove_local_storage(
-        local_storage_path: &Option<String>,
-        key: &str,
-    ) -> ClientResult<()> {
-        let path = Self::key_to_path(local_storage_path, key)?;
-
-        Self::local_storage()?.remove_item(&path)
-            .map_err(|js_err| Error::local_storage_error(js_error_to_string(js_err)))
-    }
-}
-=======
     async fn write_bin(
         local_storage_path: &Option<String>,
         storage_name: &str,
@@ -659,4 +567,3 @@
         ).await?
     }
 }
->>>>>>> bccbdbfe
