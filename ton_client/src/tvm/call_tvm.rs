--- conflicted
+++ resolved
@@ -62,11 +62,9 @@
     let gas_limit = 1_000_000_000;
     let gas = Gas::new(gas_limit, 0, gas_limit, 10);
 
-<<<<<<< HEAD
-    let mut engine = ton_vm::executor::Engine::with_capabilities(0).setup(
-=======
-    let mut engine = ton_vm::executor::Engine::with_capabilities(options.blockchain_config.capabilites()).setup(
->>>>>>> e9db6613
+    let mut engine = ton_vm::executor::Engine::with_capabilities(
+        options.blockchain_config.capabilites()
+    ).setup(
         SliceData::from(code),
         Some(ctrls),
         Some(stack),
