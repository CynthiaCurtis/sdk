[package]
name = "ton_client"
version = "1.0.0"
authors = ["Michael Vlasov"]
edition = "2018"
license = "Apache-2.0"

[lib]
name = "ton_client"
crate-type = ["cdylib", "rlib"]

[dependencies]
ton_sdk = { path = "../../ton_sdk", default-features = false }
api_doc = { path = "../../api_doc/api_doc" }
api_doc_derive = { path = "../../api_doc/api_doc_derive" }

ton_abi = { git = "https://github.com/tonlabs/ton-labs-abi.git"}
ton_block = { git = "https://github.com/tonlabs/ton-labs-block.git" }
ton_types = { git = "https://github.com/tonlabs/ton-labs-types.git" }
ton_block_json = { git = "https://github.com/tonlabs/ton-labs-block-json.git" }
sodalite = { git = "https://github.com/tonlabs/sodalite.git", features = ["rand"] }
bip39 = { git = "https://github.com/tonlabs/bip39-rs.git" }

rand = "0.7.3"
hex = "0.3.2"
serde_json = "1.0.41"
serde_derive = "1.0.91"
serde = "1.0.91"
ed25519-dalek = "1.0.0-pre.3"
sha2 = "0.8"
base64 = "0.10.0"
lazy_static = "1.1.0"
num-bigint = "0.2.2"
chrono = "0.4.6"
scrypt = { version = "0.2.0", default-features = false }
hmac = "0.7.1"
base58 = "0.1.0"
pbkdf2 = { version = "0.3.0", default-features = false, features = [] }
byteorder = "1.3.2"
libsecp256k1 = "0.2.2"
log = "0.4.11"
crc-any = "2.2.3"
failure = "0.1"
num-traits = "0.2"
num-derive = "0.3"
async-trait = "0.1.40"
lockfree = { git = "https://github.com/tonlabs/lockfree.git", package = "lockfree" }

[dev-dependencies]
log4rs = "^0"
dirs = "2.0.2"

[dependencies.reqwest]
version = "0.10.4"
optional = true

[dependencies.tokio]
version = "0.2.13"
features = ["rt-threaded", "macros", "sync"]
optional = true

[dependencies.futures]
version = "0.3.4"
optional = true

<<<<<<< HEAD
[dependencies.tokio-tungstenite]
version =  "0.11.0"
features = ["tls"]
=======
[dependencies.futures-timer]
version = "3.0.1"
>>>>>>> eeadde02
optional = true

[features]
default = ["node_interaction"]
<<<<<<< HEAD
node_interaction = ["ton_sdk/node_interaction", "tokio", "futures", "reqwest", "tokio-tungstenite"]
=======
node_interaction = ["ton_sdk/node_interaction", "tokio", "futures", "futures-timer"]
>>>>>>> eeadde02
<|MERGE_RESOLUTION|>--- conflicted
+++ resolved
@@ -63,20 +63,15 @@
 version = "0.3.4"
 optional = true
 
-<<<<<<< HEAD
 [dependencies.tokio-tungstenite]
 version =  "0.11.0"
 features = ["tls"]
-=======
+optional = true
+
 [dependencies.futures-timer]
 version = "3.0.1"
->>>>>>> eeadde02
 optional = true
 
 [features]
 default = ["node_interaction"]
-<<<<<<< HEAD
-node_interaction = ["ton_sdk/node_interaction", "tokio", "futures", "reqwest", "tokio-tungstenite"]
-=======
-node_interaction = ["ton_sdk/node_interaction", "tokio", "futures", "futures-timer"]
->>>>>>> eeadde02
+node_interaction = ["ton_sdk/node_interaction", "tokio", "futures", "reqwest", "tokio-tungstenite", "futures-timer"]