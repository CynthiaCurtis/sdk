[package]
name = "ton_client"
<<<<<<< HEAD
version = "0.12.100"
=======
version = "0.13.0"
>>>>>>> d89d33c4
authors = ["Michael Vlasov"]
rpath = true

[lib]
name = "ton_client"
crate-type = ["cdylib", "rlib"]

[dependencies]
rand = "0.6.1"
hex = "0.3.2"
serde_json = "1.0.39"
serde_derive = "1.0.91"
serde = "1.0.91"
ed25519-dalek = "^0.9.1"
sha2 = "^0.8"
futures = "^0.1.26"
base64 = "0.10.0"
lazy_static = "1.1.0"
num-bigint = "0.2.2"
sodalite = { version = "0.3.0", features = ["rand"] }
chrono = "0.4.6"
scrypt = { version = "0.2.0", default-features = false }
bip39 = { git = "https://github.com/tonlabs/bip39-rs.git" }
hmac = "0.7.1"
base58 = "0.1.0"
pbkdf2 = { version = "0.3.0", default-features = false, features = [] }
byteorder = "1.3.2"
libsecp256k1 = "0.2.2"
log = "0.4.6"

ton_sdk = { path = "../../ton_sdk", default-features = false }

[dependencies.tvm]
git = "ssh://git@github.com/tonlabs/sdk-emulator.git"
branch = "feature-dev"
package = "tvm"
default-features = false

[features]
default = ["node_interaction"]
node_interaction = ["ton_sdk/node_interaction"]<|MERGE_RESOLUTION|>--- conflicted
+++ resolved
@@ -1,10 +1,6 @@
 [package]
 name = "ton_client"
-<<<<<<< HEAD
-version = "0.12.100"
-=======
 version = "0.13.0"
->>>>>>> d89d33c4
 authors = ["Michael Vlasov"]
 rpath = true
 
