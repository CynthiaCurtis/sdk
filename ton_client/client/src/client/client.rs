--- conflicted
+++ resolved
@@ -27,11 +27,8 @@
 use crate::client::{register_callback, ClientModule};
 use crate::crypto::CryptoModule;
 use crate::processing::ProcessingModule;
-<<<<<<< HEAD
+use crate::utils::UtilsModule;
 use crate::tvm::TvmModule;
-=======
-use crate::utils::UtilsModule;
->>>>>>> f3e83e36
 
 lazy_static! {
     static ref HANDLERS: DispatchTable = create_handlers();
@@ -65,11 +62,8 @@
     handlers.register::<AbiModule>();
     handlers.register::<BocModule>();
     handlers.register::<ProcessingModule>();
-<<<<<<< HEAD
+    handlers.register::<UtilsModule>();
     handlers.register::<TvmModule>();
-=======
-    handlers.register::<UtilsModule>();
->>>>>>> f3e83e36
 
     #[cfg(feature = "node_interaction")]
     handlers.register::<NetModule>();
