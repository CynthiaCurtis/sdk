--- conflicted
+++ resolved
@@ -48,6 +48,8 @@
     return &HANDLERS;
 }
 
+pub type Callback = dyn Fn(u32, &str, &str, u32) + Send + Sync;
+
 #[derive(Serialize, Deserialize, ApiType, Clone)]
 pub struct ResultOfVersion {
     /// core version
@@ -62,11 +64,7 @@
 
 fn create_handlers() -> DispatchTable {
     let mut handlers = DispatchTable::new();
-<<<<<<< HEAD
-    handlers.call_raw_async("client.register_callback", register_callback);
-=======
-    crate::tvm::register(&mut handlers);
->>>>>>> 8fc079d0
+
 
     handlers.register::<ClientModule>();
     handlers.register::<CryptoModule>();
