--- conflicted
+++ resolved
@@ -21,30 +21,9 @@
 
 // Signing
 
-<<<<<<< HEAD
 //------------------------------------------------------------------------ sign_keypair_from_secret
 #[doc(summary = "")]
 ///
-=======
-fn sign(unsigned: Vec<u8>, secret: Vec<u8>) -> ApiResult<Vec<u8>> {
-    let mut signed: Vec<u8> = Vec::new();
-    signed.resize(unsigned.len() + sodalite::SIGN_LEN, 0);
-    sodalite::sign_attached(&mut signed, &unsigned, &key512(&secret)?);
-    Ok(signed)
-}
-
-//------------------------------------------------------------------------------- nacl_sign_keypair
-#[doc(summary = "Generates a key pair from random seed")]
-pub fn nacl_sign_keypair(_context: &mut ClientContext) -> ApiResult<KeyPair> {
-    let mut sk = [0u8; 64];
-    let mut pk = [0u8; 32];
-    sodalite::sign_keypair(&mut pk, &mut sk);
-    Ok(KeyPair::new(hex::encode(pk), hex::encode(sk.as_ref())))
-}
-
-//------------------------------------------------------------------------ sign_keypair_from_secret
-
->>>>>>> 0e203f12
 #[derive(Serialize, Deserialize, TypeInfo)]
 pub struct ParamsOfNaclSignKeyPairFromSecret {
     /// secret key
@@ -67,12 +46,8 @@
 
 
 //--------------------------------------------------------------------------------------- nacl_sign
-<<<<<<< HEAD
-#[doc(summary = "")]
-///
-=======
-
->>>>>>> 0e203f12
+#[doc(summary = "")]
+///
 #[derive(Serialize, Deserialize, TypeInfo)]
 pub struct ParamsOfNaclSign {
     /// Data that must be signed. Encoded with `base64`.
@@ -87,28 +62,17 @@
     pub signed: String,
 }
 
-<<<<<<< HEAD
-/// Signs a data using the signer's secret key.
+/// Signs data using the signer's secret key.
 pub fn nacl_sign(_context: std::sync::Arc<ClientContext>, params: ParamsOfNaclSign) -> ApiResult<ResultOfNaclSign> {
     let signed = sign(base64_decode(&params.unsigned)?, hex_decode(&params.secret)?)?;
-=======
-/// Signs data using the signer's secret key.
-pub fn nacl_sign(_context: &mut ClientContext, params: ParamsOfNaclSign) -> ApiResult<ResultOfNaclSign> {
-    let signed = sign(params.unsigned.decode()?, hex_decode(&params.secret)?)?;
-    let encoding = params.output_encoding.unwrap_or(OutputEncoding::Base64);
->>>>>>> 0e203f12
     Ok(ResultOfNaclSign {
         signed: base64::encode(&signed),
     })
 }
 
 //------------------------------------------------------------------------------ nacl_sign_detached
-<<<<<<< HEAD
-#[doc(summary = "")]
-///
-=======
-
->>>>>>> 0e203f12
+#[doc(summary = "")]
+///
 #[derive(Serialize, Deserialize, TypeInfo)]
 pub struct ParamsOfNaclSignDetached {
     /// Data that must be signed. Encoded with `base64`.
@@ -123,34 +87,19 @@
     pub signature: String,
 }
 
-<<<<<<< HEAD
 pub fn nacl_sign_detached(_context: std::sync::Arc<ClientContext>, params: ParamsOfNaclSign) -> ApiResult<ResultOfNaclSignDetached> {
     let (_, signature) = internal::sign_using_secret(
         &base64_decode(&params.unsigned)?,
         &hex_decode(&params.secret)?
     )?;
-=======
-///???
-pub fn nacl_sign_detached(_context: &mut ClientContext, params: ParamsOfNaclSign) -> ApiResult<ResultOfNaclSignDetached> {
-    let signed = sign(params.unsigned.decode()?, hex_decode(&params.secret)?)?;
-    let mut sign: Vec<u8> = Vec::new();
-    sign.resize(64, 0);
-    for (place, element) in sign.iter_mut().zip(signed.iter()) {
-        *place = *element;
-    }
->>>>>>> 0e203f12
     Ok(ResultOfNaclSignDetached {
         signature: hex::encode(signature),
     })
 }
 
 //---------------------------------------------------------------------------------- nacl_sign_open
-<<<<<<< HEAD
-#[doc(summary = "")]
-///
-=======
-
->>>>>>> 0e203f12
+#[doc(summary = "")]
+///
 #[derive(Serialize, Deserialize, TypeInfo)]
 pub struct ParamsOfNaclSignOpen {
     /// Signed data that must be unsigned. Encoded with `base64`.
