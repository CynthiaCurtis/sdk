--- conflicted
+++ resolved
@@ -19,16 +19,6 @@
 
 // Signing
 
-<<<<<<< HEAD
-=======
-fn sign(unsigned: Vec<u8>, secret: Vec<u8>) -> ApiResult<Vec<u8>> {
-    let mut signed: Vec<u8> = Vec::new();
-    signed.resize(unsigned.len() + sodalite::SIGN_LEN, 0);
-    sodalite::sign_attached(&mut signed, &unsigned, &key512(&secret)?);
-    Ok(signed)
-}
-
->>>>>>> fc5660ad
 //------------------------------------------------------------------------------- nacl_sign_keypair
 #[doc(summary = "Randomly generates a key pair")]
 pub fn nacl_sign_keypair(_context: &mut ClientContext) -> ApiResult<KeyPair> {
@@ -40,7 +30,7 @@
 
 //------------------------------------------------------------------------ sign_keypair_from_secret
 #[doc(summary = "")]
-/// 
+///
 #[derive(Serialize, Deserialize, TypeInfo)]
 pub struct ParamsOfNaclSignKeyPairFromSecret {
     /// Signer's secret key.
@@ -63,7 +53,7 @@
 
 //--------------------------------------------------------------------------------------- nacl_sign
 #[doc(summary = "")]
-/// 
+///
 #[derive(Serialize, Deserialize, TypeInfo)]
 pub struct ParamsOfNaclSign {
     /// Data that must be signed. Encoded with `base64`.
@@ -88,7 +78,7 @@
 
 //------------------------------------------------------------------------------ nacl_sign_detached
 #[doc(summary = "")]
-/// 
+///
 #[derive(Serialize, Deserialize, TypeInfo)]
 pub struct ParamsOfNaclSignDetached {
     /// Data that must be signed. Encoded with `base64`.
@@ -117,7 +107,7 @@
 
 //---------------------------------------------------------------------------------- nacl_sign_open
 #[doc(summary = "")]
-/// 
+///
 #[derive(Serialize, Deserialize, TypeInfo)]
 pub struct ParamsOfNaclSignOpen {
     /// Signed data that must be unsigned. Encoded with `base64`.
@@ -161,7 +151,7 @@
 
 //-------------------------------------------------------------------------------- nacl_box_keypair
 #[doc(summary = "")]
-/// 
+///
 pub fn nacl_box_keypair(_context: &mut ClientContext) -> ApiResult<KeyPair> {
     let mut sk = [0u8; 32];
     let mut pk = [0u8; 32];
@@ -171,7 +161,7 @@
 
 //-------------------------------------------------------------------- nacl_box_keypair_from_secret
 #[doc(summary = "")]
-/// 
+///
 #[derive(Serialize, Deserialize, TypeInfo)]
 pub struct ParamsOfNaclBoxKeyPairFromSecret {
     /// Hex encoded secret key.
@@ -193,7 +183,7 @@
 
 //---------------------------------------------------------------------------------------- nacl_box
 #[doc(summary = "")]
-/// 
+///
 #[derive(Serialize, Deserialize, TypeInfo)]
 pub struct ParamsOfNaclBox {
     /// Data that must be encrypted. Encoded with `base64`.
@@ -231,7 +221,7 @@
 
 //----------------------------------------------------------------------------------- nacl_box_open
 #[doc(summary = "")]
-/// 
+///
 #[derive(Serialize, Deserialize, TypeInfo)]
 pub struct ParamsOfNaclBoxOpen {
     /// Data that must be decrypted. Encoded with `base64`.
@@ -273,7 +263,7 @@
 
 //--------------------------------------------------------------------------------- nacl_secret_box
 #[doc(summary = "")]
-/// 
+///
 #[derive(Serialize, Deserialize, TypeInfo)]
 pub struct ParamsOfNaclSecretBox {
     /// Data that must be encrypted. Encoded with `base64`.
@@ -302,7 +292,7 @@
 
 //---------------------------------------------------------------------------- nacl_secret_box_open
 #[doc(summary = "")]
-/// 
+///
 #[derive(Serialize, Deserialize, TypeInfo)]
 pub struct ParamsOfNaclSecretBoxOpen {
     /// Data that must be decrypted. Encoded with `base64`.
