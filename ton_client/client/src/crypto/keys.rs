--- conflicted
+++ resolved
@@ -83,13 +83,8 @@
 
 //----------------------------------------------------------------------- generate_random_sign_keys
 
-<<<<<<< HEAD
-#[doc(summary = "Generates random ed25519 key pair")]
-pub fn generate_random_sign_keys(_context: &mut ClientContext) -> ApiResult<KeyPair> {
-=======
 /// Generates random ed25519 key pair.
 pub fn generate_random_sign_keys(_context: std::sync::Arc<ClientContext>) -> ApiResult<KeyPair> {
->>>>>>> 2675fa45
     let mut rng = rand::thread_rng();
     let keypair = ed25519_dalek::Keypair::generate(&mut rng);
     Ok(KeyPair::new(
