--- conflicted
+++ resolved
@@ -1,21 +1,15 @@
-<<<<<<< HEAD
-use ::InteropContext;
-=======
 use crypto::keys::account_decode;
 use ::{InteropContext, JsonResponse};
->>>>>>> 3797e94c
+use ::InteropContext;
 use ::{tc_json_request, InteropString};
 use ::{tc_read_json_response, tc_destroy_json_response};
 use serde_json::{Value, Map};
 use log::{Metadata, Record, LevelFilter};
 use {tc_create_context, tc_destroy_context};
-<<<<<<< HEAD
 use crypto::keys::{hmac_sha512, pbkdf2_hmac_sha512, key_to_ton_string};
-=======
 use ton_sdk::encode_base64;
 use tvm::block::MsgAddressInt;
 use std::str::FromStr;
->>>>>>> 3797e94c
 
 struct SimpleLogger;
 
@@ -77,7 +71,6 @@
     }
 }
 
-<<<<<<< HEAD
 
 fn parse_object(s: Result<String, String>) -> Map<String, Value> {
     if let Value::Object(m) = serde_json::from_str(s.unwrap().as_str()).unwrap() {
@@ -107,14 +100,6 @@
         "hex": "0123456789abcdef"
     })).unwrap();
     assert_eq!(crc16, "43349");
-=======
-#[test]
-fn test_wallet_deploy() {
-    log::set_boxed_logger(Box::new(SimpleLogger))
-        .map(|()| log::set_max_level(LevelFilter::Debug)).unwrap();
-    unsafe {
-        let context = tc_create_context();
->>>>>>> 3797e94c
 
     let keys = parse_object(client.request("crypto.sign_keys_from_ton_mnemonic",
         Value::String("unit follow zone decline glare flower crisp vocal adapt magic much mesh cherry teach mechanic rain float vicious solution assume hedgehog rail sort chuckle".to_string()),
@@ -127,7 +112,7 @@
     assert_eq!(ton_public, "PubDdJkMyss2qHywFuVP1vzww0TpsLxnRNnbifTCcu-XEgW0");
 }
 
-#[test]
+#[test_wallet_deploy]
 fn test() {
     let client = TestClient::new();
     let version = client.request("version", Value::Null).unwrap();
@@ -151,15 +136,12 @@
             }),
     ).unwrap();
 
-    let address = serde_json::from_str::<Value>(&address).unwrap()["address"].clone();
-    let address = address.as_str().unwrap();
-
-<<<<<<< HEAD
-    let giver_abi: Value = serde_json::from_str(GIVER_ABI).unwrap();
-=======
+		assert_eq!(address.error_json, "");
+
 		let address = serde_json::from_str::<Value>(&address.result_json).unwrap()["address"].clone();
 		let address = MsgAddressInt::from_str(address.as_str().unwrap()).unwrap();
->>>>>>> 3797e94c
+
+    let giver_abi: Value = serde_json::from_str(GIVER_ABI).unwrap();
 
     let result = client.request("contracts.run",
         json!({
@@ -200,30 +182,16 @@
 
     assert_eq!(format!("{{\"address\":\"{}\"}}", address), deployed);
 
-<<<<<<< HEAD
     let result = client.request("contracts.run",
         json!({
-                "address": address,
-=======
-        let result = json_request(context, "contracts.run",
-            json!({
                 "address": address.to_string(),
->>>>>>> 3797e94c
                 "abi": abi.clone(),
                 "functionName": "getLimitCount",
                 "input": json!({}),
                 "keyPair": keys,
             }),
-<<<<<<< HEAD
     ).unwrap();
     assert_eq!("{\"output\":{\"value0\":\"0x0\"}}", result);
-=======
-        );
-        assert_eq!("{\"output\":{\"value0\":\"0x0\"}}", result.result_json);
-
-        tc_destroy_context(context);
-    }
->>>>>>> 3797e94c
 }
 
 const GIVER_ADDRESS: &str = "a46af093b38fcae390e9af5104a93e22e82c29bcb35bf88160e4478417028884";
@@ -364,8 +332,6 @@
 }
 "#;
 
-<<<<<<< HEAD
-=======
 #[test]
 fn test_address_parsing() {
     let short = "fcb91a3a3816d0f7b8c2c76108b8a9bc5a6b7a55bd79f8ab101c52db29232260";
@@ -392,5 +358,4 @@
     let address = account_decode(hex_address).unwrap();
 
     println!("{}", encode_base64(&address, false, false, false).unwrap());
-}
->>>>>>> 3797e94c
+}