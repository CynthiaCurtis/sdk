/*
* Copyright 2018-2020 TON DEV SOLUTIONS LTD.
*
* Licensed under the SOFTWARE EVALUATION License (the "License"); you may not use
* this file except in compliance with the License.  You may obtain a copy of the
* License at: https://ton.dev/licenses
*
* Unless required by applicable law or agreed to in writing, software
* distributed under the License is distributed on an "AS IS" BASIS,
* WITHOUT WARRANTIES OR CONDITIONS OF ANY KIND, either express or implied.
* See the License for the specific TON DEV software governing permissions and
* limitations under the License.
*/

use crypto::keys::account_decode;
use ::InteropContext;
use ::{tc_json_request, InteropString};
use ::{tc_read_json_response, tc_destroy_json_response};
use serde_json::{Value, Map};
use log::{Metadata, Record, LevelFilter};
use {tc_create_context, tc_destroy_context};
use ton_sdk::encode_base64;
use ton_block::MsgAddressInt;
use std::str::FromStr;

struct SimpleLogger;

impl log::Log for SimpleLogger {
    fn enabled(&self, _metadata: &Metadata) -> bool {
        true
    }

    fn log(&self, record: &Record) {
        println!("{} - {}", record.level(), record.args());
    }

    fn flush(&self) {}
}

struct TestClient {
    context: InteropContext,
}

impl TestClient {
    fn new() -> Self {
        let _ = log::set_boxed_logger(Box::new(SimpleLogger))
            .map(|()| log::set_max_level(LevelFilter::Debug));

        let context: InteropContext;
        unsafe {
            context = tc_create_context()
        }
        Self { context }
    }

    fn request(
        &self,
        method_name: &str,
        params: Value,
    ) -> Result<String, String> {
        unsafe {
            let params_json = if params.is_null() { String::new() } else { params.to_string() };
            let response_ptr = tc_json_request(
                self.context,
                InteropString::from(&method_name.to_string()),
                InteropString::from(&params_json),
            );
            let interop_response = tc_read_json_response(response_ptr);
            let response = interop_response.to_response();
            tc_destroy_json_response(response_ptr);
            if response.error_json.is_empty() {
                Ok(response.result_json)
            } else {
                Err(response.error_json)
            }
        }
    }
}

impl Drop for TestClient {
    fn drop(&mut self) {
        unsafe {
            tc_destroy_context(self.context)
        }
    }
}


fn parse_object(s: Result<String, String>) -> Map<String, Value> {
    if let Value::Object(m) = serde_json::from_str(s.unwrap().as_str()).unwrap() {
        return m.clone();
    }
    panic!("Object expected");
}

fn parse_string(r: Result<String, String>) -> String {
    if let Value::String(s) = serde_json::from_str(r.unwrap().as_str()).unwrap() {
        return s.clone();
    }
    panic!("String expected");
}

fn get_map_string(m: &Map<String, Value>, f: &str) -> String {
    if let Value::String(s) = m.get(f).unwrap() {
        return s.clone();
    }
    panic!("Field not fount");
}

#[test]
fn test_tg_mnemonic() {
    let client = TestClient::new();
    let crc16 = client.request("crypto.ton_crc16", json!({
        "hex": "0123456789abcdef"
    })).unwrap();
    assert_eq!(crc16, "43349");

    let keys = parse_object(client.request(
        "crypto.mnemonic.derive.sign.keys",
        json!({
            "phrase": "unit follow zone decline glare flower crisp vocal adapt magic much mesh cherry teach mechanic rain float vicious solution assume hedgehog rail sort chuckle"
        }),
    ));
    let ton_public = parse_string(client.request(
        "crypto.ton_public_key_string",
        Value::String(get_map_string(&keys, "public")),
    ));
    assert_eq!(ton_public, "PubDdJkMyss2qHywFuVP1vzww0TpsLxnRNnbifTCcu-XEgW0");

    let words = parse_string(client.request("crypto.mnemonic.words", json!({
    })));
    assert_eq!(words.split(" ").count(), 2048);

    let phrase = parse_string(client.request("crypto.mnemonic.from.random", json!({
    })));
    assert_eq!(phrase.split(" ").count(), 24);

    let entropy = "2199ebe996f14d9e4e2595113ad1e6276bd05e2e147e16c8ab8ad5d47d13b44fcf";
    let mnemonic = parse_string(client.request("crypto.mnemonic.from.entropy", json!({
        "entropy": json!({
            "hex": entropy
        }),
    })));
    let public = get_map_string(&parse_object(client.request(
        "crypto.mnemonic.derive.sign.keys",
        json!({
            "phrase": mnemonic
        }),
    )), "public");
    let ton_public = parse_string(client.request(
        "crypto.ton_public_key_string",
        Value::String(public),
    ));
    assert_eq!(ton_public, "PuYGEX9Zreg-CX4Psz5dKehzW9qCs794oBVUKqqFO7aWAOTD");
//    let ton_phrase = "shove often foil innocent soft slim pioneer day uncle drop nephew soccer worry renew public hand word nut again dry first delay first maple";
    let is_valid = client.request(
        "crypto.mnemonic.verify",
        json!({
            "phrase": "unit follow zone decline glare flower crisp vocal adapt magic much mesh cherry teach mechanic rain float vicious solution assume hedgehog rail sort chuckle"
        }),
    ).unwrap();
    assert_eq!(is_valid, "true");
    let is_valid = client.request(
        "crypto.mnemonic.verify",
        json!({
            "phrase": "unit follow"
        }),
    ).unwrap();
    assert_eq!(is_valid, "false");
    let is_valid = client.request(
        "crypto.mnemonic.verify",
        json!({
            "phrase": "unit unit unit unit unit unit unit unit unit unit unit unit unit unit unit unit unit unit unit unit unit unit unit unit"
        }),
    ).unwrap();
    assert_eq!(is_valid, "false");
}

#[test]
fn test_wallet_deploy() {
    let client = TestClient::new();
    let version = client.request("version", Value::Null).unwrap();
    println!("result: {}", version.to_string());

    let _deployed = client.request("setup",
<<<<<<< HEAD
        json!({"baseUrl": "http://192.168.99.100"}));
=======
        json!({"baseUrl": "http://localhost"}));
>>>>>>> 646e0035

    let keys = client.request("crypto.ed25519.keypair", json!({})).unwrap();

    let abi: Value = serde_json::from_str(WALLET_ABI).unwrap();
    let keys: Value = serde_json::from_str(&keys).unwrap();

    let address = client.request("contracts.deploy.message",
        json!({
                "abi": abi.clone(),
                "constructorParams": json!({}),
                "imageBase64": WALLET_CODE_BASE64,
                "keyPair": keys,
                "workchainId": 0,
            }),
    ).unwrap();

    let address = serde_json::from_str::<Value>(&address).unwrap()["address"].clone();
    let address = MsgAddressInt::from_str(address.as_str().unwrap()).unwrap();

    let giver_abi: Value = serde_json::from_str(GIVER_ABI).unwrap();

    let _ = client.request("contracts.run",
        json!({
                "address": GIVER_ADDRESS,
                "abi": giver_abi,
                "functionName": "sendGrams",
                "input": &json!({
					"dest": address.to_string(),
					"amount": 10_000_000_000u64
					}),
            }),
    ).unwrap();

    let _ = client.request("queries.wait.for",
        json!({
                "table": "accounts".to_owned(),
                "filter": json!({
					"id": { "eq": address.to_string() },
					"balance": { "gt": "0" }
				}).to_string(),
				"result": "id balance".to_owned()
            }),
    ).unwrap();

    let deployed = client.request("contracts.deploy",
        json!({
                "abi": abi.clone(),
                "constructorParams": json!({}),
                "imageBase64": WALLET_CODE_BASE64,
                "keyPair": keys,
                "workchainId": 0,
            }),
    ).unwrap();

    assert_eq!(format!("{{\"address\":\"{}\",\"alreadyDeployed\":false}}", address), deployed);

    let result = client.request("contracts.run",
        json!({
                "address": address.to_string(),
                "abi": abi.clone(),
                "functionName": "createOperationLimit",
                "input": json!({
					"value": 123
				}),
                "keyPair": keys,
            }),
    ).unwrap();
    assert_eq!("{\"output\":{\"value0\":\"0x0\"}}", result);
}

const GIVER_ADDRESS: &str = "0:841288ed3b55d9cdafa806807f02a0ae0c169aa5edfe88a789a6482429756a94";
const GIVER_ABI: &str = r#"
{
	"ABI version": 1,
	"functions": [
		{
			"name": "constructor",
			"inputs": [
			],
			"outputs": [
			]
		},
		{
			"name": "sendGrams",
			"inputs": [
				{"name":"dest","type":"address"},
				{"name":"amount","type":"uint64"}
			],
			"outputs": [
			]
		}
	],
	"events": [
	],
	"data": [
	]
}"#;

pub const WALLET_CODE_BASE64: &str = r#"te6ccgECZwEAD6MAAgE0BgEBAcACAgPPIAUDAQHeBAAD0CAAQdgAAAAAAAAAAAAAAAAAAAAAAAAAAAAAAAAAAAAAAAAABAIo/wAgwAH0pCBYkvSg4YrtU1gw9KBBBwEK9KQg9KEIAgPNQDQJAgEgEQoCAWIMCwAHow2zCAIBIBANAQEgDgH+gG3tR28SgED0DpPTP9GRcOKAbe1HbxKAQPQOk9M/0ZFw4nGgyMs/gG3tR28SgED0Q+1HAW9S7VeAau1HbxKAQPRrIQElJSVwcG0ByMsfAXQBePRDAcjL/wFzAXj0QwHIywcBcgF49EMByMsfAXEBePRDAcjL/wFwAXj0Q1mAQA8A8vRvMIBq7UdvEoBA9G8w7UcBb1LtV4Bs7UdvEoBA9GuAa+1HbxKAQPQOk9MH0ZFw4gEiyMs/WYAg9EOAbO1HbxKAQPRvMO1HAW9S7VeAa+1HbxKAQPQOk9MH0ZFw4nGgyMsHgGvtR28SgED0Q+1HAW9S7VcgBF8E2zAAqwicLzy4GYgcbqOGiFwvCKAae1HbxKAQPQOk9Mf0ZFw4ruw8uBoliFwuvLgaOKAa+1HbxKAQPQOk9MH0ZFw4oBn7UdvEoBA9A6T0wfRkXDiufLgaV8DgAgEgKRICASAeEwIBIBsUAgEgGhUBBRwcIBYBEo6A5jAgMTHbMBcB3CCAa+1HbxKAQPQOk9MH0ZFw4rmzINwwIIBs7UdvEoBA9GuAIPQOk9M/0ZFw4iCAau1HbxKAQPRrgED0a3QhePQOk9Mf0ZFw4nEiePQOk9Mf0ZFw4oBo7UdvEoBA9A6T0x/RkXDiqKD4I7UfICK8GAH8jhgidAEiyMsfWXj0QzMicwFwyMv/WXj0QzPeInMBUxB49A6T0//RkXDiKaDIy/9ZePRDM3MjePQOk9P/0ZFw4nAkePQOk9P/0ZFw4ryVfzZfBHKRcOIgcrqSMH/g8tBjgGrtR28SgED0ayQBJFmAQPRvMIBq7UdvEoBA9G8wGQAW7UcBb1LtV18EpHAAGSAbO1HbxKAQPRr2zCACASAdHAAnIBr7UdvEoBA9A6T0wfRkXDi2zCAAJQggGrtR28SgED0a4BA9Gsx2zCACASAmHwIBICQgAU8gGrtR28SgED0ayEBIQGAQPRbMDGAau1HbxKAQPRvMO1HAW9S7VdwgIQFYjoDmMIBr7UdvEoBA9A6T0wfRkXDicaHIyweAa+1HbxKAQPRD7UcBb1LtVzAiAV4ggGvtR28SgED0DpPTB9GRcOK5syDcMCCAbO1HbxKAQPRrgCD0DpPTP9GRcOIiuiMAwI5PgGztR28SgED0ayEBgGvtR28SgED0DpPTB9GRcOJxoYBs7UdvEoBA9GuAIPQOk9M/0ZFw4sjLP1mAIPRDgGztR28SgED0bzDtRwFvUu1XcpFw4iByupIwf+Dy0GOkcAH/HAjgGrtR28SgED0a4BA9Gt49A6T0//RkXDicL3y4GchIXIlgGrtR28SgED0a4BA9Gt49A6T0wfRkXDi8DCAau1HbxKAQPRrIwFTEIBA9GtwASXIy/9ZePRDWYBA9G8wgGrtR28SgED0bzDtRwFvUu1XgGrtR28SgED0ayMBUxCAlAFCAQPRrcAEkyMv/WXj0Q1mAQPRvMIBq7UdvEoBA9G8w7UcBb1LtV18DAgEgKCcAIQhIXHwMCEhcfAxIANfA9swgAB8IHBw8DAgcHDwMSAxMdswgAgEgMSoCASAuKwIBIC0sADcIXC8IvAZubDy4GYh8C9wuvLgZSIiInHwCl8DgACcgGXtR28SgED0DpVw8AnJ0N/bMIAIBIDAvACsIMjOgGXtR28SgED0Q+1HAW9S7VcwgAGE8CJwcPAVyM6AZu1HbxKAQPRD7UcBb1LtV3Bw8BXIzoBl7UdvEoBA9EPtRwFvUu1XgAgEgMzIANa7UdvEW8QyMv/gGTtR28SgED0Q+1HAW9S7VeADVr++wFkZWNvZGVfYWRkciD6QDL6QiBvECByuiFzurHy4H0hbxFu8uB9yHTPCwIibxLPCgcibxMicrqWI28TIs4ynyGBAQAi10mhz0AyICLOMuL+/AFkZWNvZGVfYWRkcjAhydAlVUFfBdswgCASA8NQIBIDc2ACmz/fYCzsrovsTC2MLcxsvwTt4htmECASA7OAIBSDo5AGk/vwBbWFrZV9hZGRyZXNzyHTPCwIizwoHIc8L//79AW1ha2VfYWRkcmVzczAgydADXwPbMIAA1P78AXNlbmRfZXh0X21zZyD4Jfgo8BBw+wAwgAI3X9+gLE6tLYyL7K8Oi+2ubPkOeeFgJDnizhnhYCRZ4WfuGeFj7hnhYAQZ5qSZ5i40F5LOOegEeeLyrjnoJHm8RBkgi+CbZhAIBIEA9AgFIPz4Ao6/vsBYWNfdHJhbnNmZXLIcs9AIs8KAHHPQPgozxYkzxYj+gJxz0Bw+gJw+gKAQM9A+CPPCx9yz0AgySL7AP7/AWFjX3RyYW5zZmVyX2VuZF8FgAY7/v0BbWFrZV9hZGRyX3N0ZMiBBADPCwohzwv//v4BbWFrZV9hZGRyX3N0ZDAgMTHbMIAFWz/fgCytzG3sjKvsLk5MLyQQBB6R0kY0ki4cRAR5Y+ZkJH6ABmRAa+B7ZhAgEgSEIB4P/+/QFtYWluX2V4dGVybmFsIY5Z/vwBZ2V0X3NyY19hZGRyINAg0wAycL2OGv79AWdldF9zcmNfYWRkcjBwyMnQVRFfAtsw4CBy1yExINMAMiH6QDP+/QFnZXRfc3JjX2FkZHIxISFVMV8E2zDYMSFDAfiOdf7+AWdldF9tc2dfcHVia2V5IMcCjhb+/wFnZXRfbXNnX3B1YmtleTFwMdsw4NUgxwGOF/7/AWdldF9tc2dfcHVia2V5MnAxMdsw4CCBAgDXIdcL/yL5ASIi+RDyqP7/AWdldF9tc2dfcHVia2V5MyADXwPbMNgixwKzRAHMlCLUMTPeJCIijjj++QFzdG9yZV9zaWdvACFvjCJvjCNvjO1HIW+M7UTQ9AVvjCDtV/79AXN0b3JlX3NpZ19lbmRfBdgixwGOE/78AW1zZ19pc19lbXB0eV8G2zDgItMfNCPTPzUgRQF2joDYji/+/gFtYWluX2V4dGVybmFsMiQiVXFfCPFAAf7+AW1haW5fZXh0ZXJuYWwzXwjbMOCAfPLwXwhGAf7++wFyZXBsYXlfcHJvdHBwcO1E0CD0BDI0IIEAgNdFmiDTPzIzINM/MjKWgggbd0Ay4iIluSX4I4ED6KgkoLmwjinIJAH0ACXPCz8izws/Ic8WIMntVP78AXJlcGxheV9wcm90Mn8GXwbbMOD+/AFyZXBsYXlfcHJvdDNwBV8FRwAE2zACASBZSQIBIFNKAgEgUEsCAVhPTAIDeqBOTQA/q+waAw8C3IghB+vsGgghCAAAAAsc8LHyHPCz/wFNswgAuav4767UdvEW8QgGTtR28SgED0DpPT/9GRcOK68uBk+ADTPzDwK/78AXB1c2hwZGM3dG9jNO1E0PQByO1HbxIB9AAhzxYgye1U/v0BcHVzaHBkYzd0b2M0MF8C2zCADttGFOtXajt4i3iEAydqO3iUAgegdJ6f/oyLhxXXlwMnwAaf/pj5h4FORBCDxhTrVBCEAAAABY54WPkOeFn/gKf34AuDq5tDgyMZu6N7GadqJoegDkdqO3iQD6ABDnixBk9qp/foC4Orm0ODIxm7o3sZoYL4FtmEACASBSUQCntxjjgvTPzDwLMiCEGxjjguCEIAAAACxzwsfIQFwInj0DvLgYs8WcSJ49A7y4GLPFnIiePQO8uBizxZzInj0DvLgYs8WdCJ49A7y4GLPFjHwFNswgAOm34X95+1HbxFvEIBk7UdvEoBA9A6T0//RkXDiuvLgZPgA0/8w8CjIghBnhf3nghCAAAAAsc8LHyHPC//wFP78AXB1c2hwZGM3dG9jNO1E0PQByO1HbxIB9AAhzxYgye1U/v0BcHVzaHBkYzd0b2M0MF8C2zCACASBYVAIBWFZVAA+0P3EDmG2YQAH/tBpm7MAy9qO3iUAgegdKuHgE5Ohv9qO3iLeIQDJ2o7eJQCB6B0np/+jIuHFdEMAzdqO3iUAgegdKuHgE5Ohv44LZ9qO3iLeIkeOC2Fj5cDJ8ABh4EGm/6QAYeBP/fgC4Orm0ODIxm7o3sZp2omh6AOR2o7eJAPoAEOeLEGT2qkBXACj+/QFwdXNocGRjN3RvYzQwXwLbMAA/uRHitMYeBdkQQgkR4rTQQhAAAAAWOeFj5D4APgKbZhACASBfWgIBIFxbAMO5rjDQ3ajt4i3iEAydqO3iUAgegdJ6f/oyLhxXXlwMnwAaZ/p/+mPmHgVf34AuDq5tDgyMZu6N7GadqJoegDkdqO3iQD6ABDnixBk9qp/foC4Orm0ODIxm7o3sZoYL4FtmEAIBWF5dALu1YoHodqO3iLeIQDJ2o7eJQCB6B0np/+jIuHFdeXAyfAB4EBh4Ev9+ALg6ubQ4MjGbujexmnaiaHoA5Hajt4kA+gAQ54sQZPaqf36AuDq5tDgyMZu6N7GaGC+BbZhAAD+0rwFvmHgTZEEIFK8Bb8EIQAAAAFjnhY+Q54t4Cm2YQAIBIGRgAQm4iQAnUGEB/P79AWNvbnN0cl9wcm90XzBwcIIIG3dA7UTQIPQEMjQggQCA10WOFCDSPzIzINI/MjIgcddFlIB78vDe3sgkAfQAI88LPyLPCz9xz0EhzxYgye1U/v0BY29uc3RyX3Byb3RfMV8F+AAw8CSAFMjLB4Bn7UdvEoBA9EPtRwFvUmIB+u1XggFRgMjLH4Bo7UdvEoBA9EPtRwFvUu1XgB7Iyx+Aae1HbxKAQPRD7UcBb1LtV3DIyweAa+1HbxKAQPRD7UcBb1LtV3DIyz+Abe1HbxKAQPRD7UcBb1LtV/78AXB1c2hwZGM3dG9jNO1E0PQByO1HbxIB9AAhzxYgye1UYwAk/v0BcHVzaHBkYzd0b2M0MF8CAeLc/v0BbWFpbl9pbnRlcm5hbCGOWf78AWdldF9zcmNfYWRkciDQINMAMnC9jhr+/QFnZXRfc3JjX2FkZHIwcMjJ0FURXwLbMOAgctchMSDTADIh+kAz/v0BZ2V0X3NyY19hZGRyMSEhVTFfBNsw2CQhcGUB6o44/vkBc3RvcmVfc2lnbwAhb4wib4wjb4ztRyFvjO1E0PQFb4wg7Vf+/QFzdG9yZV9zaWdfZW5kXwXYIscAjhwhcLqOEiKCEFx+4gdVUV8G8UABXwbbMOBfBtsw4P7+AW1haW5faW50ZXJuYWwxItMfNCJxumYANp4ggDJVYV8H8UABXwfbMOAjIVVhXwfxQAFfBw=="#;
pub const WALLET_ABI: &str = r#"{
	"ABI version": 1,
	"functions": [
		{
			"name": "sendTransaction",
			"inputs": [
				{"name":"dest","type":"address"},
				{"name":"value","type":"uint128"},
				{"name":"bounce","type":"bool"}
			],
			"outputs": [
			]
		},
		{
			"name": "setSubscriptionAccount",
			"inputs": [
				{"name":"addr","type":"address"}
			],
			"outputs": [
			]
		},
		{
			"name": "getSubscriptionAccount",
			"inputs": [
			],
			"outputs": [
				{"name":"value0","type":"address"}
			]
		},
		{
			"name": "createOperationLimit",
			"inputs": [
				{"name":"value","type":"uint256"}
			],
			"outputs": [
				{"name":"value0","type":"uint256"}
			]
		},
		{
			"name": "createArbitraryLimit",
			"inputs": [
				{"name":"value","type":"uint256"},
				{"name":"period","type":"uint32"}
			],
			"outputs": [
				{"name":"value0","type":"uint64"}
			]
		},
		{
			"name": "changeLimit",
			"inputs": [
				{"name":"limitId","type":"uint64"},
				{"name":"value","type":"uint256"},
				{"name":"period","type":"uint32"}
			],
			"outputs": [
			]
		},
		{
			"name": "deleteLimit",
			"inputs": [
				{"name":"limitId","type":"uint64"}
			],
			"outputs": [
			]
		},
		{
			"name": "getLimit",
			"inputs": [
				{"name":"limitId","type":"uint64"}
			],
			"outputs": [
				{"components":[{"name":"value","type":"uint256"},{"name":"period","type":"uint32"},{"name":"ltype","type":"uint8"},{"name":"spent","type":"uint256"},{"name":"start","type":"uint32"}],"name":"value0","type":"tuple"}
			]
		},
		{
			"name": "getLimitCount",
			"inputs": [
			],
			"outputs": [
				{"name":"value0","type":"uint64"}
			]
		},
		{
			"name": "getLimits",
			"inputs": [
			],
			"outputs": [
				{"name":"value0","type":"uint64[]"}
			]
		},
		{
			"name": "constructor",
			"inputs": [
			],
			"outputs": [
			]
		}
	],
	"events": [
	],
	"data": [
		{"key":101,"name":"subscription","type":"address"},
		{"key":100,"name":"owner","type":"uint256"}
	]
}
"#;

#[test]
fn test_address_parsing() {
    let short = "fcb91a3a3816d0f7b8c2c76108b8a9bc5a6b7a55bd79f8ab101c52db29232260";
    let full_std = "-1:fcb91a3a3816d0f7b8c2c76108b8a9bc5a6b7a55bd79f8ab101c52db29232260";
    let base64 = "kf/8uRo6OBbQ97jCx2EIuKm8Wmt6Vb15+KsQHFLbKSMiYIny";
    let base64_url = "kf_8uRo6OBbQ97jCx2EIuKm8Wmt6Vb15-KsQHFLbKSMiYIny";

    let address = ton_block::MsgAddressInt::with_standart(None, -1, hex::decode(short).unwrap().into()).unwrap();
    let wc0_address = ton_block::MsgAddressInt::with_standart(None, 0, hex::decode(short).unwrap().into()).unwrap();

    assert_eq!(wc0_address, account_decode(short).expect("Couldn't parse short address"));
    assert_eq!(address, account_decode(full_std).expect("Couldn't parse full_std address"));
    assert_eq!(address, account_decode(base64).expect("Couldn't parse base64 address"));
    assert_eq!(address, account_decode(base64_url).expect("Couldn't parse base64_url address"));

    assert_eq!(encode_base64(&address, true, true, false).unwrap(), base64);
    assert_eq!(encode_base64(&address, true, true, true).unwrap(), base64_url);
}<|MERGE_RESOLUTION|>--- conflicted
+++ resolved
@@ -183,11 +183,7 @@
     println!("result: {}", version.to_string());
 
     let _deployed = client.request("setup",
-<<<<<<< HEAD
-        json!({"baseUrl": "http://192.168.99.100"}));
-=======
         json!({"baseUrl": "http://localhost"}));
->>>>>>> 646e0035
 
     let keys = client.request("crypto.ed25519.keypair", json!({})).unwrap();
 
