/*
 * Copyright 2018-2020 TON DEV SOLUTIONS LTD.
 *
 * Licensed under the SOFTWARE EVALUATION License (the "License"); you may not use
 * this file except in compliance with the License.
 *
 * Unless required by applicable law or agreed to in writing, software
 * distributed under the License is distributed on an "AS IS" BASIS,
 * WITHOUT WARRANTIES OR CONDITIONS OF ANY KIND, either express or implied.
 * See the License for the specific TON DEV software governing permissions and
 * limitations under the License.
 *
 */

use crate::dispatch::DispatchTable;

#[cfg(test)]
mod tests;

mod blocks_walking;
mod errors;
mod fetching;
mod internal;
mod parsing;
mod process_message;
mod send_message;
mod types;
mod wait_for_transaction;

pub use errors::{Error, ErrorCode};
pub use process_message::{
<<<<<<< HEAD
    process_message, process_message_info, MessageSource, ParamsOfProcessMessage,
};
pub use send_message::{
    send_message, send_message_info, ParamsOfSendMessage, ResultOfSendMessage,
};
pub use types::{CallbackParams, ProcessingEvent, ProcessingState, TransactionOutput};
pub use wait_for_transaction::{
    wait_for_transaction, wait_for_transaction_info, ParamsOfWaitForTransaction,
    ResultOfWaitForTransaction,
=======
    process_message, process_message_method, MessageSource, ParamsOfProcessMessage,
};
pub use send_message::{
    send_message, send_message_method, ParamsOfSendMessage, ResultOfSendMessage,
};
pub use types::{CallbackParams, ProcessingEvent, TransactionOutput};
pub use wait_for_transaction::{
    wait_for_transaction, wait_for_transaction_method, ParamsOfWaitForTransaction,
>>>>>>> abef2b1f
};

use api_doc::reflect::TypeInfo;

pub const DEFAULT_NETWORK_RETRIES_LIMIT: i8 = -1;
pub const DEFAULT_NETWORK_RETRIES_TIMEOUT: u32 = 1000;
pub const DEFAULT_EXPIRATION_RETRIES_LIMIT: i8 = 20;
pub const DEFAULT_EXPIRATION_RETRIES_TIMEOUT: u32 = 1000;

/// Message processing module.
///
/// This module incorporates functions related to complex message
/// processing scenarios.
#[derive(TypeInfo)]
pub struct ProcessingModule;

impl CoreModuleInfo for ProcessingModule {
    fn name() -> &'static str {
        "processing"
    }
}

pub(crate) fn register(handlers: &mut DispatchTable) {
<<<<<<< HEAD
    handlers.register_types::<ProcessingModule>(
        vec![
            CallbackParams::type_info,
            MessageSource::type_info,
            ProcessingEvent::type_info,
            ProcessingState::type_info,
            TransactionOutput::type_info,
        ],
    );
    handlers.register_async::<ProcessingModule>(send_message_info, send_message);
    handlers.register_async(wait_for_transaction_info, wait_for_transaction);
    handlers.register_async(process_message_info, process_message);
=======
    handlers.register_api_types("processing", vec![CallbackParams::type_info]);
    handlers.spawn_method(send_message_method, send_message);
    handlers.spawn_method(wait_for_transaction_method, wait_for_transaction);
    handlers.spawn_method(process_message_method, process_message);
>>>>>>> abef2b1f
}<|MERGE_RESOLUTION|>--- conflicted
+++ resolved
@@ -29,26 +29,15 @@
 
 pub use errors::{Error, ErrorCode};
 pub use process_message::{
-<<<<<<< HEAD
     process_message, process_message_info, MessageSource, ParamsOfProcessMessage,
 };
 pub use send_message::{
     send_message, send_message_info, ParamsOfSendMessage, ResultOfSendMessage,
 };
-pub use types::{CallbackParams, ProcessingEvent, ProcessingState, TransactionOutput};
+pub use types::{CallbackParams, ProcessingEvent, TransactionOutput};
 pub use wait_for_transaction::{
     wait_for_transaction, wait_for_transaction_info, ParamsOfWaitForTransaction,
     ResultOfWaitForTransaction,
-=======
-    process_message, process_message_method, MessageSource, ParamsOfProcessMessage,
-};
-pub use send_message::{
-    send_message, send_message_method, ParamsOfSendMessage, ResultOfSendMessage,
-};
-pub use types::{CallbackParams, ProcessingEvent, TransactionOutput};
-pub use wait_for_transaction::{
-    wait_for_transaction, wait_for_transaction_method, ParamsOfWaitForTransaction,
->>>>>>> abef2b1f
 };
 
 use api_doc::reflect::TypeInfo;
@@ -72,7 +61,6 @@
 }
 
 pub(crate) fn register(handlers: &mut DispatchTable) {
-<<<<<<< HEAD
     handlers.register_types::<ProcessingModule>(
         vec![
             CallbackParams::type_info,
@@ -85,10 +73,4 @@
     handlers.register_async::<ProcessingModule>(send_message_info, send_message);
     handlers.register_async(wait_for_transaction_info, wait_for_transaction);
     handlers.register_async(process_message_info, process_message);
-=======
-    handlers.register_api_types("processing", vec![CallbackParams::type_info]);
-    handlers.spawn_method(send_message_method, send_message);
-    handlers.spawn_method(wait_for_transaction_method, wait_for_transaction);
-    handlers.spawn_method(process_message_method, process_message);
->>>>>>> abef2b1f
 }