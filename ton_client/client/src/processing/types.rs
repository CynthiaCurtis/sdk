--- conflicted
+++ resolved
@@ -116,20 +116,4 @@
         message: String,
         error: ClientError,
     },
-<<<<<<< HEAD
-=======
-
-    /// Notifies the app that the client has received the
-    /// transaction.
-    ///
-    /// Processing has finished.
-    TransactionReceived {
-        /// Input message id encoded in `hex`.
-        message_id: String,
-        /// Input message BOC encoded in `base64`.
-        message: String,
-        /// Results of transaction.
-        result: ResultOfProcessMessage,
-    },
->>>>>>> 776e018b
 }