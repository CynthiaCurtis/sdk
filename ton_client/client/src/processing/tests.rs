--- conflicted
+++ resolved
@@ -7,10 +7,6 @@
     process_message, process_message_method, send_message, send_message_method,
     wait_for_transaction, wait_for_transaction_method, CallbackParams, MessageSource,
     ParamsOfProcessMessage, ParamsOfSendMessage, ParamsOfWaitForTransaction, ProcessingEvent,
-<<<<<<< HEAD
-    ResultOfWaitForTransaction,
-=======
->>>>>>> abef2b1f
 };
 
 use crate::processing::types::AbiDecodedOutput;
@@ -68,11 +64,7 @@
     let result = send_message
         .call(ParamsOfSendMessage {
             message: encoded.message.clone(),
-<<<<<<< HEAD
-            callback: Some(CallbackParams::with_id(callback_id)),
-=======
-            events_handler: Some(CallbackParams::with_id(callback_id)),
->>>>>>> abef2b1f
+            events_handler: Some(CallbackParams::with_id(callback_id)),
             abi: Some(abi.clone()),
         })
         .await;
@@ -85,12 +77,6 @@
             abi: Some(abi.clone()),
         })
         .await;
-<<<<<<< HEAD
-    let output = match result {
-        ResultOfWaitForTransaction::Complete(output) => Some(output),
-        _ => None,
-    }
-    .unwrap();
 
     assert_eq!(output.out_messages.len(), 0);
     assert_eq!(
@@ -182,11 +168,9 @@
                 message: encoded.message.clone(),
                 abi: Some(abi.clone()),
             },
-            callback: Some(CallbackParams::with_id(callback_id)),
-        })
-        .await;
-=======
->>>>>>> abef2b1f
+            events_handler: Some(CallbackParams::with_id(callback_id)),
+        })
+        .await;
 
     assert_eq!(output.out_messages.len(), 0);
     assert_eq!(
@@ -222,103 +206,6 @@
         Some(ProcessingEvent::TransactionReceived { .. }) => true,
         _ => false,
     });
-<<<<<<< HEAD
-=======
-}
-
-#[tokio::test(core_threads = 2)]
-async fn test_process_message() {
-    TestClient::init_log();
-    let client = TestClient::new();
-    let (events_abi, events_tvc) = TestClient::package(EVENTS, Some(2));
-    let keys = client.generate_sign_keys();
-    let abi = Abi::Serialized(events_abi.clone());
-
-    let events = std::sync::Arc::new(std::sync::Mutex::new(vec![]));
-    let events_copy = events.clone();
-    let callback = move |event: ApiResult<ProcessingEvent>| {
-        if let Ok(event) = event {
-            events_copy.lock().unwrap().push(event);
-        }
-    };
-
-    let callback_id = client.register_callback(callback);
-
-    let encode_message = client.wrap_async(encode_message, encode_message_method);
-    let process_message = client.wrap_async(process_message, process_message_method);
-
-    let encoded = encode_message
-        .call(ParamsOfEncodeMessage {
-            abi: abi.clone(),
-            address: None,
-            deploy_set: Some(DeploySet {
-                workchain_id: None,
-                tvc: events_tvc.clone(),
-                initial_data: None,
-            }),
-            call_set: Some(CallSet {
-                function_name: "constructor".into(),
-                header: Some(FunctionHeader {
-                    expire: None,
-                    time: None,
-                    pubkey: Some(keys.public.clone()),
-                }),
-                input: None,
-            }),
-            signer: Signer::WithKeys(keys.clone()),
-            processing_try_index: None,
-        })
-        .await;
-
-    client
-        .get_grams_from_giver_async(&encoded.address, None)
-        .await;
-
-    let output = process_message
-        .call(ParamsOfProcessMessage {
-            message: MessageSource::Encoded {
-                message: encoded.message.clone(),
-                abi: Some(abi.clone()),
-            },
-            events_handler: Some(CallbackParams::with_id(callback_id)),
-        })
-        .await;
-
-    assert_eq!(output.out_messages.len(), 0);
-    assert_eq!(
-        output.abi_decoded,
-        Some(AbiDecodedOutput {
-            out_messages: vec![],
-            output: None,
-        })
-    );
-    client.unregister_callback(callback_id);
-    let events = events.lock().unwrap().clone();
-    let mut events = events.iter();
-    assert!(match events.next() {
-        Some(ProcessingEvent::WillFetchFirstBlock {}) => true,
-        _ => false,
-    });
-    assert!(match events.next() {
-        Some(ProcessingEvent::WillSend { .. }) => true,
-        _ => false,
-    });
-    assert!(match events.next() {
-        Some(ProcessingEvent::DidSend { .. }) => true,
-        _ => false,
-    });
-    let mut evt = events.next();
-    while match evt {
-        Some(ProcessingEvent::WillFetchNextBlock { .. }) => true,
-        _ => false,
-    } {
-        evt = events.next();
-    }
-    assert!(match evt {
-        Some(ProcessingEvent::TransactionReceived { .. }) => true,
-        _ => false,
-    });
->>>>>>> abef2b1f
 
     let events = std::sync::Arc::new(std::sync::Mutex::new(vec![]));
     let events_copy = events.clone();
@@ -346,11 +233,7 @@
                 signer: Signer::WithKeys(keys.clone()),
                 processing_try_index: None,
             }),
-<<<<<<< HEAD
-            callback: Some(CallbackParams::with_id(callback_id)),
-=======
-            events_handler: Some(CallbackParams::with_id(callback_id)),
->>>>>>> abef2b1f
+            events_handler: Some(CallbackParams::with_id(callback_id)),
         })
         .await;
     assert_eq!(output.out_messages.len(), 2);
