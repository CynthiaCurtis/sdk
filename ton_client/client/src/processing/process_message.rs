--- conflicted
+++ resolved
@@ -6,43 +6,7 @@
     ParamsOfWaitForTransaction, ProcessingEvent, ResultOfProcessMessage,
 };
 use std::sync::Arc;
-<<<<<<< HEAD
-
-#[derive(Serialize, Deserialize, ApiType, Debug, Clone)]
-pub enum MessageSource {
-    /// Already prepared message BOC and optional ABI
-    Encoded { 
-        message: String, 
-        abi: Option<Abi> 
-    },
-    EncodingParams(ParamsOfEncodeMessage),
-}
-
-impl MessageSource {
-    pub(crate) async fn encode(
-        &self,
-        context: &Arc<ClientContext>,
-    ) -> ClientResult<(String, Option<Abi>)> {
-        Ok(match self {
-            MessageSource::EncodingParams(params) => {
-                if params.signer.is_external() {
-                    return Err(Error::external_signer_must_not_be_used());
-                }
-                let abi = params.abi.clone();
-                (
-                    crate::abi::encode_message(context.clone(), params.clone())
-                        .await?
-                        .message,
-                    Some(abi),
-                )
-            }
-            MessageSource::Encoded { abi, message } => (message.clone(), abi.clone()),
-        })
-    }
-}
-=======
 use crate::abi::MessageSource;
->>>>>>> e939e612
 
 #[derive(Serialize, Deserialize, ApiType, Debug)]
 pub struct ParamsOfProcessMessage {
