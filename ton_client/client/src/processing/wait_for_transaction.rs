use crate::abi::Abi;
use crate::client::ClientContext;
use crate::dispatch::Callback;
use crate::encoding::base64_decode;
use crate::error::{ApiResult};
use crate::processing::internal::{get_message_expiration_time, get_message_id};
use crate::processing::{fetching, internal, Error};
use crate::processing::types::{ProcessingEvent, ProcessingResponseType, TransactionOutput};
use std::sync::Arc;
use ton_sdk::Contract;

//--------------------------------------------------------------------------- wait_for_transaction

#[derive(Serialize, Deserialize, ApiType, Debug)]
pub struct ParamsOfWaitForTransaction {
    /// Optional ABI for decoding transaction results.
    ///
    /// If it is specified then the output messages bodies will be
    /// decoded according to this ABI.
    ///
    /// The `abi_decoded` result field will be filled out.
    pub abi: Option<Abi>,

    /// Message BOC. Encoded with `base64`.
    pub message: String,

    /// Dst account shard block id before the message had been sent.
    ///
    /// You must provide the same value as the `send_message` has
    /// returned.
    pub shard_block_id: String,

    /// Flag for requesting events sending
    pub send_events: bool
}

/// Performs monitoring of the network for a results of the external
/// inbound message processing.
///
/// Note that presence of the `abi` parameter is critical for ABI
/// compliant contracts. Message processing uses drastically
/// different strategy for processing message with an ABI expiration
/// replay protection.
///
/// When the ABI header `expire` is present, the processing uses
/// `message expiration` strategy:
/// - The maximum block gen time is set to
///   `message_expiration_time + transaction_wait_timeout`.
/// - When maximum block gen time is reached the processing will
///   be finished with `MessageExpired` error.
///
/// When the ABI header `expire` isn't present or `abi` parameter
/// isn't specified, the processing uses `transaction waiting`
/// strategy:
/// - The maximum block gen time is set to
///   `now() + transaction_wait_timeout`.
/// - When maximum block gen time is reached the processing will
///   be finished with `Incomplete` result.
<<<<<<< HEAD
#[method_info(name = "processing.wait_for_transaction")]
pub(crate) async fn wait_for_transaction_api(
=======
#[api_function]
pub async fn wait_for_transaction(
>>>>>>> f3e83e36
    context: Arc<ClientContext>,
    params: ParamsOfWaitForTransaction,
    callback: std::sync::Arc<Callback>,
) -> ApiResult<TransactionOutput> {
    let callback = move |result: ProcessingEvent| {
        callback.call(result, ProcessingResponseType::ProcessingEvent as u32);
        futures::future::ready(())
    };

    wait_for_transaction(context, params, callback).await
}

pub async fn wait_for_transaction<F: futures::Future<Output = ()> + Send + Sync>(
    context: Arc<ClientContext>,
    params: ParamsOfWaitForTransaction,
    callback: impl Fn(ProcessingEvent) -> F + Send + Sync,
) -> ApiResult<TransactionOutput> {
    let net = context.get_client()?;

    // Prepare to wait
    let message = Contract::deserialize_message(&base64_decode(&params.message)?)
        .map_err(|err| Error::invalid_message_boc(err))?;
    let message_id = get_message_id(&message)?;
    let address = message
        .dst()
        .ok_or(Error::message_has_not_destination_address())?;
    let message_expiration_time =
        get_message_expiration_time(context.clone(), params.abi.as_ref(), &params.message)?;
    let processing_timeout = net.config().message_processing_timeout();
    let mut shard_block_id = params.shard_block_id.clone();

    // Block walking loop
    loop {
        let now = context.env.now_ms();
        let max_block_time = message_expiration_time.unwrap_or(now + processing_timeout as u64);
        let fetch_block_timeout =
            (std::cmp::max(max_block_time, now) - now) as u32 + processing_timeout;

        let block = fetching::fetch_next_shard_block(
            &context,
            &params,
            &address,
            &shard_block_id,
            &message_id,
            fetch_block_timeout,
            &callback,
        )
        .await?;
        if let Some(transaction_id) =
            internal::find_transaction(&block, &message_id, &shard_block_id)?
        {
            // Transaction has been found.
            // Let's fetch other stuff.
            return Ok(fetching::fetch_transaction_result(
                &context,
                &params,
                &shard_block_id,
                &message_id,
                &transaction_id,
                &params.abi,
                &callback
            )
            .await?);
        }
        // If we found a block with expired `gen_utime`,
        // then stop walking and return error.
        if block.gen_utime as u64 * 1000 > max_block_time {
            // TODO: here we must execute contract and collect execution result
            // TODO: to get more diagnostic data for application
            return if message_expiration_time.is_some() {
                Err(Error::message_expired(&message_id, &shard_block_id))
            } else {
                Err(Error::transaction_wait_timeout(
                    &message_id,
                    &shard_block_id,
                ))
            };
        }

        // We have successfully walked through the block.
        // So store it as the last checked.
        shard_block_id = block.id.to_string();
    }
}<|MERGE_RESOLUTION|>--- conflicted
+++ resolved
@@ -56,13 +56,8 @@
 ///   `now() + transaction_wait_timeout`.
 /// - When maximum block gen time is reached the processing will
 ///   be finished with `Incomplete` result.
-<<<<<<< HEAD
-#[method_info(name = "processing.wait_for_transaction")]
-pub(crate) async fn wait_for_transaction_api(
-=======
 #[api_function]
 pub async fn wait_for_transaction(
->>>>>>> f3e83e36
     context: Arc<ClientContext>,
     params: ParamsOfWaitForTransaction,
     callback: std::sync::Arc<Callback>,
@@ -75,7 +70,7 @@
     wait_for_transaction(context, params, callback).await
 }
 
-pub async fn wait_for_transaction<F: futures::Future<Output = ()> + Send + Sync>(
+pub async fn wait_for_transaction_rust<F: futures::Future<Output = ()> + Send + Sync>(
     context: Arc<ClientContext>,
     params: ParamsOfWaitForTransaction,
     callback: impl Fn(ProcessingEvent) -> F + Send + Sync,
