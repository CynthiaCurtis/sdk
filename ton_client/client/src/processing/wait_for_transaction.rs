--- conflicted
+++ resolved
@@ -5,11 +5,8 @@
 use crate::error::{ApiResult};
 use crate::processing::internal::{get_message_expiration_time, get_message_id};
 use crate::processing::{fetching, internal, Error};
-<<<<<<< HEAD
+use crate::processing::types::{ProcessingEvent, ProcessingResponseType, TransactionOutput};
 use crate::processing::{CallbackParams, ResultOfProcessMessage};
-=======
-use crate::processing::types::{ProcessingEvent, ProcessingResponseType, TransactionOutput};
->>>>>>> 8fc079d0
 use std::sync::Arc;
 use ton_sdk::Contract;
 
@@ -64,9 +61,6 @@
 pub(crate) async fn wait_for_transaction(
     context: Arc<ClientContext>,
     params: ParamsOfWaitForTransaction,
-<<<<<<< HEAD
-) -> ApiResult<ResultOfProcessMessage> {
-=======
     callback: std::sync::Arc<Callback>,
 ) -> ApiResult<TransactionOutput> {
     let callback = move |result: ProcessingEvent| {
@@ -81,8 +75,7 @@
     context: Arc<ClientContext>,
     params: ParamsOfWaitForTransaction,
     callback: impl Fn(ProcessingEvent) -> F + Send + Sync,
-) -> ApiResult<TransactionOutput> {
->>>>>>> 8fc079d0
+) -> ApiResult<ResultOfProcessMessage> {
     let net = context.get_client()?;
 
     // Prepare to wait
