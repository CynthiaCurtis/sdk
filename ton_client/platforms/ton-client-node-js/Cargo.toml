--- conflicted
+++ resolved
@@ -1,10 +1,6 @@
 [package]
 name = "ton_client_node_js"
-<<<<<<< HEAD
-version = "0.25.1"
-=======
 version = "0.25.2"
->>>>>>> f52d0798
 authors = ["Michael Vlasov"]
 license = "Apache-2.0"
 
