--- conflicted
+++ resolved
@@ -724,13 +724,9 @@
 
             //println!("msg id {:?}", id);
 
-<<<<<<< HEAD
             //prod.send(&Record::from_key_value(&config.kafka_config.topic, &id.data.as_slice()[..], msg)).expect("Couldn't send message");
 
-            send_message(&client, &config.requests_config.requests_server, &id.data.as_slice()[..], &msg);
-=======
-            prod.send(&Record::from_key_value(&config.kafka_config.topic, &id.as_slice()[..], msg)).expect("Couldn't send message");
->>>>>>> 6e9fab3a
+            send_message(&client, &config.requests_config.requests_server, &id.as_slice()[..], &msg);
 
            // Contract::send_serialized_message(id, &msg).expect("Error sending message");
 
