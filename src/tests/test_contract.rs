use abi_lib_dynamic::json_abi::decode_function_response;
use super::*;
use std::io::{Cursor};
use reql::{Config, Client, Run};
use serde_json::Value;
use reql_types::WriteStatus;
use ed25519_dalek::Keypair;
use rand::rngs::OsRng;
use rand::RngCore;
use sha2::Sha512;
use tvm::types::AccountId;
use tvm::stack::{BuilderData, IBitstring};

const DB_NAME: &str = "blockchain";

#[test]
#[ignore] // Rethink have to work on 127.0.0.1:32769. Run it and comment "ignore"
fn test_subscribe_updates() {

    // create database, table and record
    let r = Client::new();
    let mut conf = Config::default();
    conf.servers = vec!("127.0.0.1:32769".parse().unwrap());
    let conn = r.connect(conf).unwrap();

    let db_create_res = r.db_create(DB_NAME).run::<Value>(conn).unwrap().wait().next();
    println!("\n\n db_create \n {:#?}", db_create_res);

    let table_create_res = r.db(DB_NAME).table_create(MSG_TABLE_NAME).run::<Value>(conn).unwrap().wait().next();
    println!("\n\n table_create \n {:#?}", table_create_res);

    let msg_id = MessageId::default();

    let insert_doc = r.db(DB_NAME)
        .table(MSG_TABLE_NAME)
        .update( // TODO insert with "update" flag
            json!({
                "id": id_to_string(&msg_id),
                MSG_STATE_FIELD_NAME: MessageProcessingStatus::Queued
                })
        )
        .run::<WriteStatus>(conn).unwrap().wait().next().unwrap();
    println!("\n\n insert \n {:#?}", insert_doc);

    // subscribe changes
    let changes_stream = Contract::subscribe_updates(msg_id.clone()).unwrap();

    // another thread - write changes into DB
    let msg_id_ = msg_id.clone();
    let another_thread = std::thread::spawn(move || {

        std::thread::sleep(std::time::Duration::from_secs(1));

        for state in [MessageProcessingStatus::Processing, MessageProcessingStatus::Proposed, MessageProcessingStatus::Finalized].iter() {

            let insert_doc = r.db(DB_NAME)
                .table(MSG_TABLE_NAME)
                .replace(json!({
                    "id": id_to_string(&msg_id_),
                    MSG_STATE_FIELD_NAME: state
                 }))
                .run::<WriteStatus>(conn).unwrap().wait().next().unwrap();
            println!("\n\n insert \n {:#?}", insert_doc);
        }
    });

    // chech all changes were got    
    let mut changes_stream = changes_stream.wait();
    for state in [MessageProcessingStatus::Processing, MessageProcessingStatus::Proposed, MessageProcessingStatus::Finalized].iter() {
        let ccs = ContractCallState {
            message_id: msg_id.clone(),
            message_state: state.clone(),
        };
        
        assert_eq!(changes_stream.next().unwrap().unwrap(), ccs);
    }

    another_thread.join().unwrap();
}

#[test]
#[ignore] 
fn test_subscribe_updates_kafka_connector() {

    /* Connector config

connector.class=com.datamountaineer.streamreactor.connect.rethink.sink.ReThinkSinkConnector
tasks.max=1
topics=messages_statuses
connect.rethink.db=blockchain
connect.rethink.host=rethinkdb
connect.rethink.port=28015
key.converter.schemas.enable=false
name=rethink-sink
value.converter.schemas.enable=false
value.converter=org.apache.kafka.connect.json.JsonConverter
key.converter=org.apache.kafka.connect.json.JsonConverter
connect.rethink.kcql=UPSERT INTO messages_statuses SELECT * FROM messages_statuses AUTOCREATE PK message_id

    */


    // init SDK
    let config_json = r#"
        {
            "db_config": {
                "servers": ["127.0.0.1:28015"],
                "db_name": "some name"
            },
            "kafka_config": {
                "servers": ["127.0.0.1:9092"],
                "topic": "requests",
                "ack_timeout": 1000
            }
        }"#;    
    init_json(config_json.into()).unwrap();


    let msg_id = MessageId::default();

    // subscribe changes
    let changes_stream = Contract::subscribe_updates(msg_id.clone()).unwrap();

    // another thread - write changes into DB though Kafka (emulate node activity)
    let msg_id_ = msg_id.clone();
    let another_thread = std::thread::spawn(move || {

        std::thread::sleep(std::time::Duration::from_secs(1));

        for state in [MessageProcessingStatus::Processing, MessageProcessingStatus::Proposed, MessageProcessingStatus::Finalized].iter() {
            let key = format!("\"{}\"", id_to_string(&msg_id_));
            
            let doc = json!({
                "message_id": id_to_string(&msg_id_),
                MSG_STATE_FIELD_NAME: state
            }).to_string();
            
            kafka_helper::send_message_to_topic(
                    key.as_bytes(),
                    doc.as_bytes(),
                    "messages_statuses"
                )
                .unwrap();

            println!("NODE {}", doc);
        }
    });

    // chech all changes were got    
    let mut changes_stream = changes_stream.wait();
    for state in [MessageProcessingStatus::Processing, MessageProcessingStatus::Proposed, MessageProcessingStatus::Finalized].iter() {
        let ccs = ContractCallState {
            message_id: msg_id.clone(),
            message_state: state.clone(),
        };

        let json = serde_json::to_string(&ccs).unwrap();
        println!("CLIENT {}", json);

        assert_eq!(changes_stream.next().unwrap().unwrap(), ccs);
    }

    another_thread.join().unwrap();
}

const SUBSCRIBE_CONTRACT_ABI: &str = r#"
{
    "ABI version": 0,
    "functions": [{
        "name": "constructor",
        "inputs": [{"name": "wallet", "type": "bits256"}],
        "outputs": []
    }, {
        "name": "subscribe",
        "signed": true,
        "inputs": [
            {"name": "pubkey", "type": "bits256"},
            {"name": "to",     "type": "bits256"},
            {"name": "value",  "type": "duint"},
            {"name": "period", "type": "duint"}
        ],
        "outputs": [{"name": "subscriptionHash", "type": "bits256"}]
    }, {
        "name": "cancel",
        "signed": true,
        "inputs": [{"name": "subscriptionHash", "type": "bits256"}],
        "outputs": []
    }, {
        "name": "executeSubscription",
        "inputs": [
            {"name": "subscriptionHash","type": "bits256"},
            {"name": "signature",       "type": "bits256"}
        ],
        "outputs": []
    }, {
        "name": "getSubscription",
        "inputs": [{"name": "subscriptionHash","type": "bits256"}],
        "outputs": [
            {"name": "to", "type": "bits256"},
            {"name": "amount", "type": "duint"},
            {"name": "period", "type": "duint"},
            {"name": "status", "type": "uint8"}
        ]
    }]
}"#;

const SUBSCRIBE_PARAMS: &str = r#"
{
	"pubkey": "x0000000000000000000000000000000000000000000000000000000000000001",
	"to": "x0000000000000000000000000000000000000000000000000000000000000002",
	"value": 1234567890,
	"period": 1234567890
}"#;

const CONSTRUCTOR_PARAMS: &str = r#"
{
	"wallet": "x0000000000000000000000000000000000000000000000000000000000000001"
}"#;


fn test_call_contract(address: AccountId, key_pair: &Keypair) {

    let func = "subscribe".to_string();
    let input = SUBSCRIBE_PARAMS.to_string();
    let abi = SUBSCRIBE_CONTRACT_ABI.to_string();

    let contract = Contract::load(address)
        .expect("Error calling load Contract")
        .wait()
        .next()
        .expect("Error unwrap stream next while loading Contract")
        .expect("Error unwrap result while loading Contract")
        .expect("Error unwrap contract while loading Contract");

    // call needed method
    let changes_stream = Contract::call_json(contract.id(), func.clone(), input, abi.clone(), Some(&key_pair))
        .expect("Error calling contract method");

    // wait transaction id in message-status 
    let mut tr_id = None;
    for state in changes_stream.wait() {
        if let Err(e) = state {
            panic!("error next state getting: {}", e);
        }
        if let Ok(s) = state {
            println!("next state: {:?}", s);
            if s.message_state == MessageProcessingStatus::Finalized {
                tr_id = Some(s.message_id.clone());
                break;
            }
        }
    }
    let tr_id = tr_id.expect("Error: no transaction id");

    // OR 
    // wait message will done and find transaction with the message

    // load transaction object
    let tr = Transaction::load(tr_id)
        .expect("Error calling load Transaction")
        .wait()
        .next()
        .expect("Error unwrap stream next while loading Transaction")
        .expect("Error unwrap result while loading Transaction");

    // take external outbound message from the transaction
    let out_msg = tr.load_out_messages()
        .expect("Error calling load out messages")
        .wait()
        .find(|msg| msg.as_ref().expect("erro unwrap out message").msg_type() == MessageType::ExternalOutbound)
            .expect("erro unwrap out message 2")
            .expect("erro unwrap out message 3");

    // take body from the message
<<<<<<< HEAD
    let responce = out_msg.body().expect("erro unwrap out message body").into();
=======
    let response = out_msg.body().expect("erro unwrap out message body").into();

>>>>>>> 671cd78c

    // decode the body by ABI
    let result = decode_function_response(abi, func, response)
        .expect("Error decoding result");

    println!("result:/n{}", result);


    // this way it is need:
    // 1. message status with transaction id or transaction object with in-message id
    // 2. transaction object with out messages ids
    // 3. message object with body

}

#[test]
fn test_deploy_and_call_contract() {
   
    let config_json = r#"
        {
            "db_config": {
                "servers": ["142.93.137.28:28015"],
                "db_name": "blockchain"
            },
            "kafka_config": {
                "servers": ["142.93.137.28:9092"],
                "topic": "requests",
                "ack_timeout": 1000
            }
        }"#;    
    init_json(config_json.into()).unwrap();
   
   
    // read image from file and construct ContractImage
    let mut state_init = std::fs::File::open("src/tests/contract.tvc").expect("Unable to open contract code file");

    let mut csprng = OsRng::new().unwrap();
    let keypair = Keypair::generate::<Sha512, _>(&mut csprng);

    let contract_image = ContractImage::from_state_init_and_key(&mut state_init, &keypair).expect("Unable to parse contract code file");

    let account_id = contract_image.account_id();

    // before deploying contract need to transfer some funds to its address
    println!("Account ID to take some grams {}", account_id);
    let msg = create_external_transfer_funds_message(AccountId::from([0_u8; 32]), account_id.clone(), 100);
    Contract::send_message(msg).unwrap();


    // call deploy method
    let func = "constructor".to_string();
    let input = CONSTRUCTOR_PARAMS.to_string();
    let abi = SUBSCRIBE_CONTRACT_ABI.to_string();

    let changes_stream = Contract::deploy_json(func, input, abi, contract_image, Some(&keypair))
        .expect("Error deploying contract");

    // wait transaction id in message-status or 
    // wait message will done and find transaction with the message

    // wait transaction id in message-status 
    let mut tr_id = None;
    for state in changes_stream.wait() {
        if let Err(e) = state {
            panic!("error next state getting: {}", e);
        }
        if let Ok(s) = state {
            println!("next state: {:?}", s);
            if s.message_state == MessageProcessingStatus::Finalized {
                tr_id = Some(s.message_id.clone());
                break;
            }
        }
    }
    // contract constructor doesn't return any values so there are no output messages in transaction
    // so just check deployment transaction created
    let _tr_id = tr_id.expect("Error: no transaction id");

    test_call_contract(account_id, &keypair);
}

/*#[test]
fn test_send_empty_messages() {
    let id = AccountId::from([11; 32]);
    let contract = Contract { id, balance_grams: 0 };
    
    let config_json = r#"
    {
        "servers": ["builder.tonlabs.io:9092"],
        "topic": "kirill-test",
        "ack_timeout": 1000
    }"#;

    let config : KafkaConfig = serde_json::from_str(&config_json).unwrap();

    kafka_helper::init(config).unwrap();

    for i in 0..10 {
        // fake body
        let mut builder = BuilderData::default();
        builder.append_u32(i).unwrap();
        let msg_body = builder.into();
        
        let msg = Contract::create_message(contract.id(), msg_body).unwrap();

        // send message by Kafka
        let msg_id = Contract::send_message(msg).unwrap();

        println!("message {} sent!", hex::encode(msg_id.as_slice()));
    }
}*/

#[test]
fn test_contract_image_from_file() {
    let mut state_init = std::fs::File::open("src/tests/contract.tvc").expect("Unable to open contract code file");

    let mut csprng = OsRng::new().unwrap();
    let keypair = Keypair::generate::<Sha512, _>(&mut csprng);

    let contract_image = ContractImage::from_state_init_and_key(&mut state_init, &keypair).expect("Unable to parse contract code file");

    println!("Account ID {}", contract_image.account_id());
}

#[test]
fn test_deploy_empty_contract() {
    // init SDK
    let config_json = r#"
        {
            "db_config": {
                "servers": ["142.93.137.28:28015"],
                "db_name": "blockchain"
            },
            "kafka_config": {
                "servers": ["builder.tonlabs.io:9092"],
                "topic": "requests",
                "ack_timeout": 1000
            }
        }"#;    
    init_json(config_json.into()).unwrap();


    let mut csprng = OsRng::new().unwrap();

    let mut code_builder = BuilderData::new();
    code_builder.append_u32(csprng.next_u32()).expect("Unable to add u32");
    let code_slice = SliceData::from(code_builder);

    let mut data = Vec::new();
    BagOfCells::with_root(code_slice.clone()).write_to(&mut data, false).expect("Error serializing BOC");
                                        
    let mut data_cur = Cursor::new(data);
    
    let image = ContractImage::new(&mut data_cur, None, None).expect("Error creating ContractImage");
    let acc_id = image.account_id();



    let msg = create_external_transfer_funds_message(AccountId::from([0_u8; 32]), image.account_id(), 1000);
    Contract::send_message(msg).unwrap();

    Contract::load(acc_id)
        .expect("Error calling load Contract")
        .wait()
        .next()
        .expect("Error unwrap stream next while loading Contract")
        .expect("Error unwrap result while loading Contract")
        .expect("Error unwrap contract while loading Contract");
    println!("Contract got!!!");



    let changes_stream = Contract::deploy_no_constructor(image)
        .expect("Error deploying contract");

        // wait transaction id in message-status 
    let mut tr_id = None;
    for state in changes_stream.wait() {
        if let Err(e) = state {
            panic!("error next state getting: {}", e);
        }
        if let Ok(s) = state {
            println!("next state: {:?}", s);
            if s.message_state == MessageProcessingStatus::Finalized {
                tr_id = Some(s.message_id.clone());
                break;
            }
        }
    }
    // contract constructor doesn't return any values so there are no output messages in transaction
    // so just check deployment transaction created
    let _tr_id = tr_id.expect("Error: no transaction id");
    println!("Transaction got!!!");

}


use rand::{thread_rng, Rng};
use ton_block::{Message, MsgAddressExt, MsgAddressInt, InternalMessageHeader, Grams, 
    ExternalInboundMessageHeader, CurrencyCollection, Serializable};
use tvm::bitstring::Bitstring;

// Create message "from wallet" to transfer some funds 
// from one account to another
fn create_external_transfer_funds_message(src: AccountId, dst: AccountId, value: u128) -> Message {
    
    let mut rng = thread_rng();    
    let mut msg = Message::with_ext_in_header(
        ExternalInboundMessageHeader {
            src: MsgAddressExt::with_extern(&Bitstring::from(rng.gen::<u64>())).unwrap(),
            dst: MsgAddressInt::with_standart(None, 0, src.clone()).unwrap(),
            import_fee: Grams::default(),
        }
    );

    let mut balance = CurrencyCollection::default();
    balance.grams = Grams(value.into());

    let int_msg_hdr = InternalMessageHeader::with_addresses(
            MsgAddressInt::with_standart(None, 0, src).unwrap(),
            MsgAddressInt::with_standart(None, 0, dst).unwrap(),
            balance);

    msg.body = Some(int_msg_hdr.write_to_new_cell().unwrap().into());

    msg
}

#[test]
fn test_load_nonexistent_contract() {

        // init SDK
    let config_json = r#"
        {
            "db_config": {
                "servers": ["142.93.137.28:28015"],
                "db_name": "blockchain"
            },
            "kafka_config": {
                "servers": ["builder.tonlabs.io:9092"],
                "topic": "requests-1",
                "ack_timeout": 1000
            }
        }"#;    
    init_json(config_json.into()).unwrap();

    let c = Contract::load(AccountId::from([67, 68, 69, 31, 67, 68, 69, 31, 67, 68, 69, 31, 67, 68, 69, 31, 67, 68, 69, 31, 67, 68, 69, 31, 67, 68, 69, 31, 67, 68, 69, 31]))
        .expect("Error calling load Contract")
        .wait()
        .next()
        .expect("Error unwrap stream next while loading Contract")
        .expect("Error unwrap result while loading Contract");

    assert!(c.is_none());
}<|MERGE_RESOLUTION|>--- conflicted
+++ resolved
@@ -272,12 +272,8 @@
             .expect("erro unwrap out message 3");
 
     // take body from the message
-<<<<<<< HEAD
-    let responce = out_msg.body().expect("erro unwrap out message body").into();
-=======
     let response = out_msg.body().expect("erro unwrap out message body").into();
 
->>>>>>> 671cd78c
 
     // decode the body by ABI
     let result = decode_function_response(abi, func, response)
