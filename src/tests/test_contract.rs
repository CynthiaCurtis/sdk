use abi_lib_dynamic::json_abi::decode_function_response;
use super::*;
use std::io::{Cursor};
use reql::{Config, Client, Run};
use serde_json::Value;
use reql_types::WriteStatus;
use ed25519_dalek::Keypair;
use rand::rngs::OsRng;
use rand::RngCore;
use sha2::Sha512;
use tvm::types::AccountId;
use tvm::stack::{BuilderData, IBitstring};

const DB_NAME: &str = "blockchain";

#[test]
#[ignore] // Rethink have to work on 127.0.0.1:32769. Run it and comment "ignore"
fn test_subscribe_updates() {

    // create database, table and record
    let r = Client::new();
    let mut conf = Config::default();
    conf.servers = vec!("127.0.0.1:32769".parse().unwrap());
    let conn = r.connect(conf).unwrap();

    let db_create_res = r.db_create(DB_NAME).run::<Value>(conn).unwrap().wait().next();
    println!("\n\n db_create \n {:#?}", db_create_res);

    let table_create_res = r.db(DB_NAME).table_create(MSG_TABLE_NAME).run::<Value>(conn).unwrap().wait().next();
    println!("\n\n table_create \n {:#?}", table_create_res);

    let msg_id = MessageId::default();

    let insert_doc = r.db(DB_NAME)
        .table(MSG_TABLE_NAME)
        .update( // TODO insert with "update" flag
            json!({
                "id": id_to_string(&msg_id),
                MSG_STATE_FIELD_NAME: MessageProcessingStatus::Queued
                })
        )
        .run::<WriteStatus>(conn).unwrap().wait().next().unwrap();
    println!("\n\n insert \n {:#?}", insert_doc);

    // subscribe changes
    let changes_stream = Contract::subscribe_updates(msg_id.clone()).unwrap();

    // another thread - write changes into DB
    let msg_id_ = msg_id.clone();
    let another_thread = std::thread::spawn(move || {

        std::thread::sleep(std::time::Duration::from_secs(1));

        for state in [MessageProcessingStatus::Processing, MessageProcessingStatus::Proposed, MessageProcessingStatus::Finalized].iter() {

            let insert_doc = r.db(DB_NAME)
                .table(MSG_TABLE_NAME)
                .replace(json!({
                    "id": id_to_string(&msg_id_),
                    MSG_STATE_FIELD_NAME: state
                 }))
                .run::<WriteStatus>(conn).unwrap().wait().next().unwrap();
            println!("\n\n insert \n {:#?}", insert_doc);
        }
    });

    // chech all changes were got    
    let mut changes_stream = changes_stream.wait();
    for state in [MessageProcessingStatus::Processing, MessageProcessingStatus::Proposed, MessageProcessingStatus::Finalized].iter() {
        let ccs = ContractCallState {
            message_id: msg_id.clone(),
            message_state: state.clone(),
        };
        
        assert_eq!(changes_stream.next().unwrap().unwrap(), ccs);
    }

    another_thread.join().unwrap();
}

#[test]
#[ignore] 
fn test_subscribe_updates_kafka_connector() {

    /* Connector config

connector.class=com.datamountaineer.streamreactor.connect.rethink.sink.ReThinkSinkConnector
tasks.max=1
topics=messages_statuses
connect.rethink.db=blockchain
connect.rethink.host=rethinkdb
connect.rethink.port=28015
key.converter.schemas.enable=false
name=rethink-sink
value.converter.schemas.enable=false
value.converter=org.apache.kafka.connect.json.JsonConverter
key.converter=org.apache.kafka.connect.json.JsonConverter
connect.rethink.kcql=UPSERT INTO messages_statuses SELECT * FROM messages_statuses AUTOCREATE PK message_id

    */


    // init SDK
    let config_json = r#"
        {
            "db_config": {
                "servers": ["127.0.0.1:28015"],
                "db_name": "some name"
            },
            "kafka_config": {
                "servers": ["127.0.0.1:9092"],
                "topic": "requests",
                "ack_timeout": 1000
            }
        }"#;    
    init_json(config_json.into()).unwrap();


    let msg_id = MessageId::default();

    // subscribe changes
    let changes_stream = Contract::subscribe_updates(msg_id.clone()).unwrap();

    // another thread - write changes into DB though Kafka (emulate node activity)
    let msg_id_ = msg_id.clone();
    let another_thread = std::thread::spawn(move || {

        std::thread::sleep(std::time::Duration::from_secs(1));

        for state in [MessageProcessingStatus::Processing, MessageProcessingStatus::Proposed, MessageProcessingStatus::Finalized].iter() {
            let key = format!("\"{}\"", id_to_string(&msg_id_));
            
            let doc = json!({
                "message_id": id_to_string(&msg_id_),
                MSG_STATE_FIELD_NAME: state
            }).to_string();
            
            kafka_helper::send_message_to_topic(
                    key.as_bytes(),
                    doc.as_bytes(),
                    "messages_statuses"
                )
                .unwrap();

            println!("NODE {}", doc);
        }
    });

    // chech all changes were got    
    let mut changes_stream = changes_stream.wait();
    for state in [MessageProcessingStatus::Processing, MessageProcessingStatus::Proposed, MessageProcessingStatus::Finalized].iter() {
        let ccs = ContractCallState {
            message_id: msg_id.clone(),
            message_state: state.clone(),
        };

        let json = serde_json::to_string(&ccs).unwrap();
        println!("CLIENT {}", json);

        assert_eq!(changes_stream.next().unwrap().unwrap(), ccs);
    }

    another_thread.join().unwrap();
}

const SUBSCRIBE_CONTRACT_ABI: &str = r#"
{
    "ABI version": 0,
    "functions": [{
        "name": "constructor",
        "inputs": [{"name": "wallet", "type": "bits256"}],
        "outputs": []
    }, {
        "name": "subscribe",
        "signed": true,
        "inputs": [
            {"name": "pubkey", "type": "bits256"},
            {"name": "to",     "type": "bits256"},
            {"name": "value",  "type": "duint"},
            {"name": "period", "type": "duint"}
        ],
        "outputs": [{"name": "subscriptionHash", "type": "bits256"}]
    }, {
        "name": "cancel",
        "signed": true,
        "inputs": [{"name": "subscriptionHash", "type": "bits256"}],
        "outputs": []
    }, {
        "name": "executeSubscription",
        "inputs": [
            {"name": "subscriptionHash","type": "bits256"},
            {"name": "signature",       "type": "bits256"}
        ],
        "outputs": []
    }, {
        "name": "getSubscription",
        "inputs": [{"name": "subscriptionHash","type": "bits256"}],
        "outputs": [
            {"name": "to", "type": "bits256"},
            {"name": "amount", "type": "duint"},
            {"name": "period", "type": "duint"},
            {"name": "status", "type": "uint8"}
        ]
    }]
}"#;

const SUBSCRIBE_PARAMS: &str = r#"
{
	"pubkey": "x0000000000000000000000000000000000000000000000000000000000000001",
	"to": "x0000000000000000000000000000000000000000000000000000000000000002",
	"value": 1234567890,
	"period": 1234567890
}"#;

const CONSTRUCTOR_PARAMS: &str = r#"
{
	"wallet": "x0000000000000000000000000000000000000000000000000000000000000001"
}"#;


fn test_call_contract(address: AccountId, key_pair: &Keypair) {

    let func = "subscribe".to_string();
    let input = SUBSCRIBE_PARAMS.to_string();
    let abi = SUBSCRIBE_CONTRACT_ABI.to_string();

    let contract = Contract::load(address)
        .expect("Error calling load Contract")
        .wait()
        .next()
        .expect("Error unwrap stream next while loading Contract")
        .expect("Error unwrap result while loading Contract");

    // call needed method
    let changes_stream = Contract::call_json(contract.id(), func.clone(), input, abi.clone(), Some(&key_pair))
        .expect("Error calling contract method");

    // wait transaction id in message-status 
    let mut tr_id = None;
    for state in changes_stream.wait() {
        if let Err(e) = state {
            panic!("error next state getting: {}", e);
        }
        if let Ok(s) = state {
            println!("next state: {:?}", s);
            if s.message_state == MessageProcessingStatus::Finalized {
                tr_id = Some(s.message_id.clone());
                break;
            }
        }
    }
    let tr_id = tr_id.expect("Error: no transaction id");

    // OR 
    // wait message will done and find transaction with the message

    // load transaction object
    let tr = Transaction::load(tr_id)
        .expect("Error calling load Transaction")
        .wait()
        .next()
        .expect("Error unwrap stream next while loading Transaction")
        .expect("Error unwrap result while loading Transaction");

    // take external outbound message from the transaction
    let out_msg = tr.load_out_messages()
        .expect("Error calling load out messages")
        .wait()
        .find(|msg| msg.as_ref().expect("erro unwrap out message").msg_type() == MessageType::ExternalOutbound)
            .expect("erro unwrap out message 2")
            .expect("erro unwrap out message 3");

    // take body from the message
<<<<<<< HEAD
    let responce = out_msg.body().expect("erro unwrap out message body").into();
=======
    let response = out_msg.body().into();
>>>>>>> 2535b529

    // decode the body by ABI
    let result = decode_function_response(abi, func, response)
        .expect("Error decoding result");

    println!("result:/n{}", result);


    // this way it is need:
    // 1. message status with transaction id or transaction object with in-message id
    // 2. transaction object with out messages ids
    // 3. message object with body

}

#[test]
fn test_deploy_and_call_contract() {
   
    let config_json = r#"
        {
            "db_config": {
                "servers": ["142.93.137.28:28015"],
                "db_name": "blockchain"
            },
            "kafka_config": {
                "servers": ["142.93.137.28:9092"],
                "topic": "requests",
                "ack_timeout": 1000
            }
        }"#;    
    init_json(config_json.into()).unwrap();
   
   
    // read image from file and construct ContractImage
    let mut state_init = std::fs::File::open("src/tests/contract.tvc").expect("Unable to open contract code file");

    let mut csprng = OsRng::new().unwrap();
    let keypair = Keypair::generate::<Sha512, _>(&mut csprng);

    let contract_image = ContractImage::from_state_init_and_key(&mut state_init, &keypair).expect("Unable to parse contract code file");

    let account_id = contract_image.account_id();

    // before deploying contract need to transfer some funds to its address
    println!("Account ID to take some grams {}", account_id);
    let msg = create_external_transfer_funds_message(AccountId::from([0_u8; 32]), account_id.clone(), 100);
    Contract::send_message(msg).unwrap();


    // call deploy method
    let func = "constructor".to_string();
    let input = CONSTRUCTOR_PARAMS.to_string();
    let abi = SUBSCRIBE_CONTRACT_ABI.to_string();

    let changes_stream = Contract::deploy_json(func, input, abi, contract_image, Some(&keypair))
        .expect("Error deploying contract");

    // wait transaction id in message-status or 
    // wait message will done and find transaction with the message

    // wait transaction id in message-status 
    let mut tr_id = None;
    for state in changes_stream.wait() {
        if let Err(e) = state {
            panic!("error next state getting: {}", e);
        }
        if let Ok(s) = state {
            println!("next state: {:?}", s);
            if s.message_state == MessageProcessingStatus::Finalized {
                tr_id = Some(s.message_id.clone());
                break;
            }
        }
    }
    // contract constructor doesn't return any values so there are no output messages in transaction
    // so just check deployment transaction created
    let _tr_id = tr_id.expect("Error: no transaction id");

    test_call_contract(account_id, &keypair);
}

/*#[test]
fn test_send_empty_messages() {
    let id = AccountId::from([11; 32]);
    let contract = Contract { id, balance_grams: 0 };
    
    let config_json = r#"
    {
        "servers": ["builder.tonlabs.io:9092"],
        "topic": "kirill-test",
        "ack_timeout": 1000
    }"#;

    let config : KafkaConfig = serde_json::from_str(&config_json).unwrap();

    kafka_helper::init(config).unwrap();

    for i in 0..10 {
        // fake body
        let mut builder = BuilderData::default();
        builder.append_u32(i).unwrap();
        let msg_body = builder.into();
        
        let msg = Contract::create_message(contract.id(), msg_body).unwrap();

        // send message by Kafka
        let msg_id = Contract::send_message(msg).unwrap();

        println!("message {} sent!", hex::encode(msg_id.as_slice()));
    }
}*/

#[test]
fn test_contract_image_from_file() {
    let mut state_init = std::fs::File::open("src/tests/contract.tvc").expect("Unable to open contract code file");

    let mut csprng = OsRng::new().unwrap();
    let keypair = Keypair::generate::<Sha512, _>(&mut csprng);

    let contract_image = ContractImage::from_state_init_and_key(&mut state_init, &keypair).expect("Unable to parse contract code file");

    println!("Account ID {}", contract_image.account_id());
}

#[test]
fn test_deploy_empty_contract() {
    // init SDK
    let config_json = r#"
        {
            "db_config": {
                "servers": ["142.93.137.28:28015"],
                "db_name": "blockchain"
            },
            "kafka_config": {
                "servers": ["builder.tonlabs.io:9092"],
                "topic": "requests",
                "ack_timeout": 1000
            }
        }"#;    
    init_json(config_json.into()).unwrap();


    let mut csprng = OsRng::new().unwrap();

    let mut code_builder = BuilderData::new();
    code_builder.append_u32(csprng.next_u32()).expect("Unable to add u32");
    let code_slice = SliceData::from(code_builder);

    let mut data = Vec::new();
    BagOfCells::with_root(code_slice.clone()).write_to(&mut data, false).expect("Error serializing BOC");
                                        
    let mut data_cur = Cursor::new(data);
    
    let image = ContractImage::new(&mut data_cur, None, None).expect("Error creating ContractImage");
    let acc_id = image.account_id();



    let msg = create_external_transfer_funds_message(AccountId::from([0_u8; 32]), image.account_id(), 1000);
    Contract::send_message(msg).unwrap();

    Contract::load(acc_id)
        .expect("Error calling load Contract")
        .wait()
        .next()
        .expect("Error unwrap stream next while loading Contract")
        .expect("Error unwrap result while loading Contract");
    println!("Contract got!!!");



    let changes_stream = Contract::deploy_no_constructor(image)
        .expect("Error deploying contract");

        // wait transaction id in message-status 
    let mut tr_id = None;
    for state in changes_stream.wait() {
        if let Err(e) = state {
            panic!("error next state getting: {}", e);
        }
        if let Ok(s) = state {
            println!("next state: {:?}", s);
            if s.message_state == MessageProcessingStatus::Finalized {
                tr_id = Some(s.message_id.clone());
                break;
            }
        }
    }
    // contract constructor doesn't return any values so there are no output messages in transaction
    // so just check deployment transaction created
    let _tr_id = tr_id.expect("Error: no transaction id");
    println!("Transaction got!!!");

}


use rand::{thread_rng, Rng};
use ton_block::{Message, MsgAddressExt, MsgAddressInt, InternalMessageHeader, Grams, 
    ExternalInboundMessageHeader, CurrencyCollection, Serializable};
use tvm::bitstring::Bitstring;

// Create message "from wallet" to transfer some funds 
// from one account to another
fn create_external_transfer_funds_message(src: AccountId, dst: AccountId, value: u128) -> Message {
    
    let mut rng = thread_rng();    
    let mut msg = Message::with_ext_in_header(
        ExternalInboundMessageHeader {
            src: MsgAddressExt::with_extern(&Bitstring::from(rng.gen::<u64>())).unwrap(),
            dst: MsgAddressInt::with_standart(None, 0, src.clone()).unwrap(),
            import_fee: Grams::default(),
        }
    );

    let mut balance = CurrencyCollection::default();
    balance.grams = Grams(value.into());

    let int_msg_hdr = InternalMessageHeader::with_addresses(
            MsgAddressInt::with_standart(None, 0, src).unwrap(),
            MsgAddressInt::with_standart(None, 0, dst).unwrap(),
            balance);

    msg.body = Some(int_msg_hdr.write_to_new_cell().unwrap().into());

    msg
}<|MERGE_RESOLUTION|>--- conflicted
+++ resolved
@@ -271,11 +271,8 @@
             .expect("erro unwrap out message 3");
 
     // take body from the message
-<<<<<<< HEAD
     let responce = out_msg.body().expect("erro unwrap out message body").into();
-=======
-    let response = out_msg.body().into();
->>>>>>> 2535b529
+
 
     // decode the body by ABI
     let result = decode_function_response(abi, func, response)
